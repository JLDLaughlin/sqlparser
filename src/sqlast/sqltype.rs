// Copyright 2018 Grove Enterprises LLC
//
// Licensed under the Apache License, Version 2.0 (the "License");
// you may not use this file except in compliance with the License.
// You may obtain a copy of the License at
//
// http://www.apache.org/licenses/LICENSE-2.0
//
// Unless required by applicable law or agreed to in writing, software
// distributed under the License is distributed on an "AS IS" BASIS,
// WITHOUT WARRANTIES OR CONDITIONS OF ANY KIND, either express or implied.
// See the License for the specific language governing permissions and
// limitations under the License.
//
// Additional modifications to this file may have been made by Timely
// Data, Inc. See the version control log for precise modification
// information. The derived work is copyright 2019 Timely Data and
// is not licensed under the terms of the above license.

use super::SQLObjectName;

<<<<<<< HEAD
/// SQL datatypes for literals in SQL statements
=======
/// SQL data types
>>>>>>> d180ef1e
#[derive(Debug, Clone, PartialEq, Hash)]
pub enum SQLType {
    /// Fixed-length character type e.g. CHAR(10)
    Char(Option<u64>),
    /// Variable-length character type e.g. VARCHAR(10)
    Varchar(Option<u64>),
    /// Uuid type
    Uuid,
    /// Large character object e.g. CLOB(1000)
    Clob(u64),
    /// Fixed-length binary type e.g. BINARY(10)
    Binary(u64),
    /// Variable-length binary type e.g. VARBINARY(10)
    Varbinary(u64),
    /// Large binary object e.g. BLOB(1000)
    Blob(u64),
    /// Decimal type with optional precision and scale e.g. DECIMAL(10,2)
    Decimal(Option<u64>, Option<u64>),
    /// Floating point with optional precision e.g. FLOAT(8)
    Float(Option<u64>),
    /// Small integer
    SmallInt,
    /// Integer
    Int,
    /// Big integer
    BigInt,
    /// Floating point e.g. REAL
    Real,
    /// Double e.g. DOUBLE PRECISION
    Double,
    /// Boolean
    Boolean,
    /// Date
    Date,
    /// Time
    Time,
    /// Timestamp
    Timestamp,
    /// Interval
    Interval,
    /// Regclass used in postgresql serial
    Regclass,
    /// Text
    Text,
    /// Bytea
    Bytea,
    /// Custom type such as enums
    Custom(SQLObjectName),
    /// Arrays
    Array(Box<SQLType>),
}

impl ToString for SQLType {
    fn to_string(&self) -> String {
        match self {
            SQLType::Char(size) => format_type_with_optional_length("char", size),
            SQLType::Varchar(size) => format_type_with_optional_length("character varying", size),
            SQLType::Uuid => "uuid".to_string(),
            SQLType::Clob(size) => format!("clob({})", size),
            SQLType::Binary(size) => format!("binary({})", size),
            SQLType::Varbinary(size) => format!("varbinary({})", size),
            SQLType::Blob(size) => format!("blob({})", size),
            SQLType::Decimal(precision, scale) => {
                if let Some(scale) = scale {
                    format!("numeric({},{})", precision.unwrap(), scale)
                } else {
                    format_type_with_optional_length("numeric", precision)
                }
            }
            SQLType::Float(size) => format_type_with_optional_length("float", size),
            SQLType::SmallInt => "smallint".to_string(),
            SQLType::Int => "int".to_string(),
            SQLType::BigInt => "bigint".to_string(),
            SQLType::Real => "real".to_string(),
            SQLType::Double => "double".to_string(),
            SQLType::Boolean => "boolean".to_string(),
            SQLType::Date => "date".to_string(),
            SQLType::Time => "time".to_string(),
            SQLType::Timestamp => "timestamp".to_string(),
            SQLType::Interval => "interval".to_string(),
            SQLType::Regclass => "regclass".to_string(),
            SQLType::Text => "text".to_string(),
            SQLType::Bytea => "bytea".to_string(),
            SQLType::Array(ty) => format!("{}[]", ty.to_string()),
            SQLType::Custom(ty) => ty.to_string(),
        }
    }
}

fn format_type_with_optional_length(sql_type: &str, len: &Option<u64>) -> String {
    let mut s = sql_type.to_string();
    if let Some(len) = len {
        s += &format!("({})", len);
    }
    s
}<|MERGE_RESOLUTION|>--- conflicted
+++ resolved
@@ -1,29 +1,6 @@
-// Copyright 2018 Grove Enterprises LLC
-//
-// Licensed under the Apache License, Version 2.0 (the "License");
-// you may not use this file except in compliance with the License.
-// You may obtain a copy of the License at
-//
-// http://www.apache.org/licenses/LICENSE-2.0
-//
-// Unless required by applicable law or agreed to in writing, software
-// distributed under the License is distributed on an "AS IS" BASIS,
-// WITHOUT WARRANTIES OR CONDITIONS OF ANY KIND, either express or implied.
-// See the License for the specific language governing permissions and
-// limitations under the License.
-//
-// Additional modifications to this file may have been made by Timely
-// Data, Inc. See the version control log for precise modification
-// information. The derived work is copyright 2019 Timely Data and
-// is not licensed under the terms of the above license.
-
 use super::SQLObjectName;
 
-<<<<<<< HEAD
-/// SQL datatypes for literals in SQL statements
-=======
 /// SQL data types
->>>>>>> d180ef1e
 #[derive(Debug, Clone, PartialEq, Hash)]
 pub enum SQLType {
     /// Fixed-length character type e.g. CHAR(10)
