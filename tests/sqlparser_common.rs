// Copyright 2018 Grove Enterprises LLC
//
// Licensed under the Apache License, Version 2.0 (the "License");
// you may not use this file except in compliance with the License.
// You may obtain a copy of the License at
//
// http://www.apache.org/licenses/LICENSE-2.0
//
// Unless required by applicable law or agreed to in writing, software
// distributed under the License is distributed on an "AS IS" BASIS,
// WITHOUT WARRANTIES OR CONDITIONS OF ANY KIND, either express or implied.
// See the License for the specific language governing permissions and
// limitations under the License.
//
// Additional modifications to this file may have been made by Timely
// Data, Inc. See the version control log for precise modification
// information. The derived work is copyright 2019 Timely Data and
// is not licensed under the terms of the above license.

#![warn(clippy::all)]
//! Test SQL syntax, which all sqlparser dialects must parse in the same way.
//!
//! Note that it does not mean all SQL here is valid in all the dialects, only
//! that 1) it's either standard or widely supported and 2) it can be parsed by
//! sqlparser regardless of the chosen dialect (i.e. it doesn't conflict with
//! dialect-specific parsing rules).

use matches::assert_matches;

use sqlparser::sqlast::*;
use sqlparser::sqlparser::*;
use sqlparser::test_utils::{all_dialects, expr_from_projection, only};

#[test]
fn parse_insert_values() {
    let row = vec![
        ASTNode::SQLValue(Value::Long(1)),
        ASTNode::SQLValue(Value::Long(2)),
        ASTNode::SQLValue(Value::Long(3)),
    ];
    let rows1 = vec![row.clone()];
    let rows2 = vec![row.clone(), row];
<<<<<<< HEAD

    let sql = "INSERT INTO customer VALUES (1, 2, 3)";
    check_one(sql, "customer", &[], &rows1);

    let sql = "INSERT INTO customer VALUES (1, 2, 3), (1, 2, 3)";
    check_one(sql, "customer", &[], &rows2);

    let sql = "INSERT INTO public.customer VALUES (1, 2, 3)";
    check_one(sql, "public.customer", &[], &rows1);

=======

    let sql = "INSERT INTO customer VALUES (1, 2, 3)";
    check_one(sql, "customer", &[], &rows1);

    let sql = "INSERT INTO customer VALUES (1, 2, 3), (1, 2, 3)";
    check_one(sql, "customer", &[], &rows2);

    let sql = "INSERT INTO public.customer VALUES (1, 2, 3)";
    check_one(sql, "public.customer", &[], &rows1);

>>>>>>> d180ef1e
    let sql = "INSERT INTO db.public.customer VALUES (1, 2, 3)";
    check_one(sql, "db.public.customer", &[], &rows1);

    let sql = "INSERT INTO public.customer (id, name, active) VALUES (1, 2, 3)";
    check_one(
        sql,
        "public.customer",
        &["id".to_string(), "name".to_string(), "active".to_string()],
        &rows1,
    );

    fn check_one(
        sql: &str,
        expected_table_name: &str,
        expected_columns: &[String],
<<<<<<< HEAD
        expected_rows: &Vec<Vec<ASTNode>>,
=======
        expected_rows: &[Vec<ASTNode>],
>>>>>>> d180ef1e
    ) {
        match verified_stmt(sql) {
            SQLStatement::SQLInsert {
                table_name,
                columns,
                source,
                ..
            } => {
                assert_eq!(table_name.to_string(), expected_table_name);
                assert_eq!(columns, expected_columns);
                match &source.body {
<<<<<<< HEAD
                    SQLSetExpr::Values(SQLValues(values)) => assert_eq!(values, expected_rows),
=======
                    SQLSetExpr::Values(SQLValues(values)) => {
                        assert_eq!(values.as_slice(), expected_rows)
                    }
>>>>>>> d180ef1e
                    _ => unreachable!(),
                }
            }
            _ => unreachable!(),
        }
    }

    verified_stmt("INSERT INTO customer WITH foo AS (SELECT 1) SELECT * FROM foo UNION VALUES (1)");
}

#[test]
fn parse_insert_invalid() {
    let sql = "INSERT public.customer (id, name, active) VALUES (1, 2, 3)";
    let res = parse_sql_statements(sql);
    assert_eq!(
        ParserError::ParserError("Expected INTO, found: public".to_string()),
        res.unwrap_err()
    );
}

#[test]
fn parse_update() {
    let sql = "UPDATE t SET a = 1, b = 2, c = 3 WHERE d";
    match verified_stmt(sql) {
        SQLStatement::SQLUpdate {
            table_name,
            assignments,
            selection,
            ..
        } => {
            assert_eq!(table_name.to_string(), "t".to_string());
            assert_eq!(
                assignments,
                vec![
                    SQLAssignment {
                        id: "a".into(),
                        value: ASTNode::SQLValue(Value::Long(1)),
                    },
                    SQLAssignment {
                        id: "b".into(),
                        value: ASTNode::SQLValue(Value::Long(2)),
                    },
                    SQLAssignment {
                        id: "c".into(),
                        value: ASTNode::SQLValue(Value::Long(3)),
                    },
                ]
            );
            assert_eq!(selection.unwrap(), ASTNode::SQLIdentifier("d".into()));
        }
        _ => unreachable!(),
    }

    verified_stmt("UPDATE t SET a = 1, a = 2, a = 3");

    let sql = "UPDATE t WHERE 1";
    let res = parse_sql_statements(sql);
    assert_eq!(
        ParserError::ParserError("Expected SET, found: WHERE".to_string()),
        res.unwrap_err()
    );

    let sql = "UPDATE t SET a = 1 extrabadstuff";
    let res = parse_sql_statements(sql);
    assert_eq!(
        ParserError::ParserError("Expected end of statement, found: extrabadstuff".to_string()),
        res.unwrap_err()
    );
}

#[test]
fn parse_invalid_table_name() {
    let ast = all_dialects().run_parser_method("db.public..customer", Parser::parse_object_name);
    assert!(ast.is_err());
}

#[test]
fn parse_no_table_name() {
    let ast = all_dialects().run_parser_method("", Parser::parse_object_name);
    assert!(ast.is_err());
}

#[test]
fn parse_delete_statement() {
    let sql = "DELETE FROM \"table\"";
    match verified_stmt(sql) {
        SQLStatement::SQLDelete { table_name, .. } => {
            assert_eq!(SQLObjectName(vec!["\"table\"".to_string()]), table_name);
        }
        _ => unreachable!(),
    }
}

#[test]
fn parse_where_delete_statement() {
    use self::ASTNode::*;
    use self::SQLOperator::*;

    let sql = "DELETE FROM foo WHERE name = 5";
    match verified_stmt(sql) {
        SQLStatement::SQLDelete {
            table_name,
            selection,
            ..
        } => {
            assert_eq!(SQLObjectName(vec!["foo".to_string()]), table_name);

            assert_eq!(
                SQLBinaryExpr {
                    left: Box::new(SQLIdentifier("name".to_string())),
                    op: Eq,
                    right: Box::new(SQLValue(Value::Long(5))),
                },
                selection.unwrap(),
            );
        }
        _ => unreachable!(),
    }
}

#[test]
fn parse_simple_select() {
    let sql = "SELECT id, fname, lname FROM customer WHERE id = 1 LIMIT 5";
    let select = verified_only_select(sql);
    assert_eq!(false, select.distinct);
    assert_eq!(3, select.projection.len());
    let select = verified_query(sql);
    assert_eq!(Some(ASTNode::SQLValue(Value::Long(5))), select.limit);
}

#[test]
fn parse_select_with_limit_but_no_where() {
    let sql = "SELECT id, fname, lname FROM customer LIMIT 5";
    let select = verified_only_select(sql);
    assert_eq!(false, select.distinct);
    assert_eq!(3, select.projection.len());
    let select = verified_query(sql);
    assert_eq!(Some(ASTNode::SQLValue(Value::Long(5))), select.limit);
}

#[test]
fn parse_select_distinct() {
    let sql = "SELECT DISTINCT name FROM customer";
    let select = verified_only_select(sql);
    assert_eq!(true, select.distinct);
    assert_eq!(
        &SQLSelectItem::UnnamedExpression(ASTNode::SQLIdentifier("name".to_string())),
        only(&select.projection)
    );
}

#[test]
fn parse_select_all() {
<<<<<<< HEAD
    let sql = "SELECT ALL name FROM customer";
    let select = verified_only_select(sql);
    assert_eq!(false, select.distinct);
    assert_eq!(
        &SQLSelectItem::UnnamedExpression(ASTNode::SQLIdentifier("name".to_string())),
        only(&select.projection)
    );
=======
    one_statement_parses_to("SELECT ALL name FROM customer", "SELECT name FROM customer");
>>>>>>> d180ef1e
}

#[test]
fn parse_select_all_distinct() {
    let result = parse_sql_statements("SELECT ALL DISTINCT name FROM customer");
    assert_eq!(
        ParserError::ParserError("Cannot specify both ALL and DISTINCT in SELECT".to_string()),
        result.unwrap_err(),
    );
}

#[test]
fn parse_select_wildcard() {
    let sql = "SELECT * FROM foo";
    let select = verified_only_select(sql);
    assert_eq!(&SQLSelectItem::Wildcard, only(&select.projection));

    let sql = "SELECT foo.* FROM foo";
    let select = verified_only_select(sql);
    assert_eq!(
        &SQLSelectItem::QualifiedWildcard(SQLObjectName(vec!["foo".to_string()])),
        only(&select.projection)
    );

    let sql = "SELECT myschema.mytable.* FROM myschema.mytable";
    let select = verified_only_select(sql);
    assert_eq!(
        &SQLSelectItem::QualifiedWildcard(SQLObjectName(vec![
            "myschema".to_string(),
            "mytable".to_string(),
        ])),
        only(&select.projection)
    );
}

#[test]
fn parse_count_wildcard() {
    verified_only_select(
        "SELECT COUNT(Employee.*) FROM Order JOIN Employee ON Order.employee = Employee.id",
    );
}

#[test]
fn parse_column_aliases() {
    let sql = "SELECT a.col + 1 AS newname FROM foo AS a";
    let select = verified_only_select(sql);
    if let SQLSelectItem::ExpressionWithAlias {
        expr: ASTNode::SQLBinaryExpr {
            ref op, ref right, ..
        },
        ref alias,
    } = only(&select.projection)
    {
        assert_eq!(&SQLOperator::Plus, op);
        assert_eq!(&ASTNode::SQLValue(Value::Long(1)), right.as_ref());
        assert_eq!("newname", alias);
    } else {
        panic!("Expected ExpressionWithAlias")
    }

    // alias without AS is parsed correctly:
    one_statement_parses_to("SELECT a.col + 1 newname FROM foo AS a", &sql);
}

#[test]
fn test_eof_after_as() {
    let res = parse_sql_statements("SELECT foo AS");
    assert_eq!(
        ParserError::ParserError("Expected an identifier after AS, found: EOF".to_string()),
        res.unwrap_err()
    );

    let res = parse_sql_statements("SELECT 1 FROM foo AS");
    assert_eq!(
        ParserError::ParserError("Expected an identifier after AS, found: EOF".to_string()),
        res.unwrap_err()
    );
}

#[test]
fn parse_select_count_wildcard() {
    let sql = "SELECT COUNT(*) FROM customer";
    let select = verified_only_select(sql);
    assert_eq!(
        &ASTNode::SQLFunction(SQLFunction {
            name: SQLObjectName(vec!["COUNT".to_string()]),
            args: vec![ASTNode::SQLWildcard],
            over: None,
            distinct: false,
        }),
        expr_from_projection(only(&select.projection))
    );
}

#[test]
fn parse_select_count_distinct() {
    let sql = "SELECT COUNT(DISTINCT + x) FROM customer";
    let select = verified_only_select(sql);
    assert_eq!(
        &ASTNode::SQLFunction(SQLFunction {
            name: SQLObjectName(vec!["COUNT".to_string()]),
            args: vec![ASTNode::SQLUnary {
                operator: SQLOperator::Plus,
                expr: Box::new(ASTNode::SQLIdentifier("x".to_string()))
            }],
            over: None,
            distinct: true,
        }),
        expr_from_projection(only(&select.projection))
    );

    one_statement_parses_to(
        "SELECT COUNT(ALL + x) FROM customer",
        "SELECT COUNT(+ x) FROM customer",
    );

    let sql = "SELECT COUNT(ALL DISTINCT + x) FROM customer";
    let res = parse_sql_statements(sql);
    assert_eq!(
        ParserError::ParserError(
            "Cannot specify both ALL and DISTINCT in function: COUNT".to_string()
        ),
        res.unwrap_err()
    );
}

#[test]
fn parse_not() {
    let sql = "SELECT id FROM customer WHERE NOT salary = ''";
    let _ast = verified_only_select(sql);
    //TODO: add assertions
}

#[test]
fn parse_invalid_infix_not() {
    let res = parse_sql_statements("SELECT c FROM t WHERE c NOT (");
    assert_eq!(
        ParserError::ParserError("Expected end of statement, found: NOT".to_string()),
        res.unwrap_err(),
    );
}

#[test]
fn parse_collate() {
    let sql = "SELECT name COLLATE \"de_DE\" FROM customer";
    assert_matches!(
        only(&all_dialects().verified_only_select(sql).projection),
        SQLSelectItem::UnnamedExpression(ASTNode::SQLCollate { .. })
    );
}

#[test]
fn parse_select_string_predicate() {
    let sql = "SELECT id, fname, lname FROM customer \
               WHERE salary <> 'Not Provided' AND salary <> ''";
    let _ast = verified_only_select(sql);
    //TODO: add assertions
}

#[test]
fn parse_projection_nested_type() {
    let sql = "SELECT customer.address.state FROM foo";
    let _ast = verified_only_select(sql);
    //TODO: add assertions
}

#[test]
fn parse_escaped_single_quote_string_predicate() {
    use self::ASTNode::*;
    use self::SQLOperator::*;
    let sql = "SELECT id, fname, lname FROM customer \
               WHERE salary <> 'Jim''s salary'";
    let ast = verified_only_select(sql);
    assert_eq!(
        Some(SQLBinaryExpr {
            left: Box::new(SQLIdentifier("salary".to_string())),
            op: NotEq,
            right: Box::new(SQLValue(Value::SingleQuotedString(
                "Jim's salary".to_string()
            )))
        }),
        ast.selection,
    );
}

#[test]
fn parse_compound_expr_1() {
    use self::ASTNode::*;
    use self::SQLOperator::*;
    let sql = "a + b * c";
    assert_eq!(
        SQLBinaryExpr {
            left: Box::new(SQLIdentifier("a".to_string())),
            op: Plus,
            right: Box::new(SQLBinaryExpr {
                left: Box::new(SQLIdentifier("b".to_string())),
                op: Multiply,
                right: Box::new(SQLIdentifier("c".to_string()))
            })
        },
        verified_expr(sql)
    );
}

#[test]
fn parse_compound_expr_2() {
    use self::ASTNode::*;
    use self::SQLOperator::*;
    let sql = "a * b + c";
    assert_eq!(
        SQLBinaryExpr {
            left: Box::new(SQLBinaryExpr {
                left: Box::new(SQLIdentifier("a".to_string())),
                op: Multiply,
                right: Box::new(SQLIdentifier("b".to_string()))
            }),
            op: Plus,
            right: Box::new(SQLIdentifier("c".to_string()))
        },
        verified_expr(sql)
    );
}

#[test]
fn parse_unary_math() {
    use self::ASTNode::*;
    use self::SQLOperator::*;
    let sql = "- a + - b";
    assert_eq!(
        SQLBinaryExpr {
            left: Box::new(SQLUnary {
                operator: Minus,
                expr: Box::new(SQLIdentifier("a".to_string())),
            }),
            op: Plus,
            right: Box::new(SQLUnary {
                operator: Minus,
                expr: Box::new(SQLIdentifier("b".to_string())),
            }),
        },
        verified_expr(sql)
    );
}

#[test]
fn parse_is_null() {
    use self::ASTNode::*;
    let sql = "a IS NULL";
    assert_eq!(
        SQLIsNull(Box::new(SQLIdentifier("a".to_string()))),
        verified_expr(sql)
    );
}

#[test]
fn parse_is_not_null() {
    use self::ASTNode::*;
    let sql = "a IS NOT NULL";
    assert_eq!(
        SQLIsNotNull(Box::new(SQLIdentifier("a".to_string()))),
        verified_expr(sql)
    );
}

#[test]
fn parse_not_precedence() {
    use self::ASTNode::*;
    // NOT has higher precedence than OR/AND, so the following must parse as (NOT true) OR true
    let sql = "NOT true OR true";
    assert_matches!(verified_expr(sql), SQLBinaryExpr {
        op: SQLOperator::Or,
        ..
    });

    // But NOT has lower precedence than comparison operators, so the following parses as NOT (a IS NULL)
    let sql = "NOT a IS NULL";
    assert_matches!(verified_expr(sql), SQLUnary {
        operator: SQLOperator::Not,
        ..
    });

    // NOT has lower precedence than BETWEEN, so the following parses as NOT (1 NOT BETWEEN 1 AND 2)
    let sql = "NOT 1 NOT BETWEEN 1 AND 2";
    assert_eq!(
        verified_expr(sql),
        SQLUnary {
            operator: SQLOperator::Not,
            expr: Box::new(SQLBetween {
                expr: Box::new(SQLValue(Value::Long(1))),
                low: Box::new(SQLValue(Value::Long(1))),
                high: Box::new(SQLValue(Value::Long(2))),
                negated: true,
            }),
        },
    );

    // NOT has lower precedence than LIKE, so the following parses as NOT ('a' NOT LIKE 'b')
    let sql = "NOT 'a' NOT LIKE 'b'";
    assert_eq!(
        verified_expr(sql),
        SQLUnary {
            operator: SQLOperator::Not,
            expr: Box::new(SQLBinaryExpr {
                left: Box::new(SQLValue(Value::SingleQuotedString("a".into()))),
                op: SQLOperator::NotLike,
                right: Box::new(SQLValue(Value::SingleQuotedString("b".into()))),
            }),
        },
    );

    // NOT has lower precedence than IN, so the following parses as NOT (a NOT IN 'a')
    let sql = "NOT a NOT IN ('a')";
    assert_eq!(
        verified_expr(sql),
        SQLUnary {
            operator: SQLOperator::Not,
            expr: Box::new(SQLInList {
                expr: Box::new(SQLIdentifier("a".into())),
                list: vec![SQLValue(Value::SingleQuotedString("a".into()))],
                negated: true,
            }),
        },
    );
}

#[test]
fn parse_like() {
    fn chk(negated: bool) {
        let sql = &format!(
            "SELECT * FROM customers WHERE name {}LIKE '%a'",
            if negated { "NOT " } else { "" }
        );
        let select = verified_only_select(sql);
        assert_eq!(
            ASTNode::SQLBinaryExpr {
                left: Box::new(ASTNode::SQLIdentifier("name".to_string())),
                op: if negated {
                    SQLOperator::NotLike
                } else {
                    SQLOperator::Like
                },
                right: Box::new(ASTNode::SQLValue(Value::SingleQuotedString(
                    "%a".to_string()
                ))),
            },
            select.selection.unwrap()
        );

        // This statement tests that LIKE and NOT LIKE have the same precedence.
        // This was previously mishandled (#81).
        let sql = &format!(
            "SELECT * FROM customers WHERE name {}LIKE '%a' IS NULL",
            if negated { "NOT " } else { "" }
        );
        let select = verified_only_select(sql);
        assert_eq!(
            ASTNode::SQLIsNull(Box::new(ASTNode::SQLBinaryExpr {
                left: Box::new(ASTNode::SQLIdentifier("name".to_string())),
                op: if negated {
                    SQLOperator::NotLike
                } else {
                    SQLOperator::Like
                },
                right: Box::new(ASTNode::SQLValue(Value::SingleQuotedString(
                    "%a".to_string()
                ))),
            })),
            select.selection.unwrap()
        );
    }
    chk(false);
    chk(true);
}

#[test]
fn parse_in_list() {
    fn chk(negated: bool) {
        let sql = &format!(
            "SELECT * FROM customers WHERE segment {}IN ('HIGH', 'MED')",
            if negated { "NOT " } else { "" }
        );
        let select = verified_only_select(sql);
        assert_eq!(
            ASTNode::SQLInList {
                expr: Box::new(ASTNode::SQLIdentifier("segment".to_string())),
                list: vec![
                    ASTNode::SQLValue(Value::SingleQuotedString("HIGH".to_string())),
                    ASTNode::SQLValue(Value::SingleQuotedString("MED".to_string())),
                ],
                negated,
            },
            select.selection.unwrap()
        );
    }
    chk(false);
    chk(true);
}

#[test]
fn parse_in_subquery() {
    let sql = "SELECT * FROM customers WHERE segment IN (SELECT segm FROM bar)";
    let select = verified_only_select(sql);
    assert_eq!(
        ASTNode::SQLInSubquery {
            expr: Box::new(ASTNode::SQLIdentifier("segment".to_string())),
            subquery: Box::new(verified_query("SELECT segm FROM bar")),
            negated: false,
        },
        select.selection.unwrap()
    );
}

#[test]
fn parse_between() {
    fn chk(negated: bool) {
        let sql = &format!(
            "SELECT * FROM customers WHERE age {}BETWEEN 25 AND 32",
            if negated { "NOT " } else { "" }
        );
        let select = verified_only_select(sql);
        assert_eq!(
            ASTNode::SQLBetween {
                expr: Box::new(ASTNode::SQLIdentifier("age".to_string())),
                low: Box::new(ASTNode::SQLValue(Value::Long(25))),
                high: Box::new(ASTNode::SQLValue(Value::Long(32))),
                negated,
            },
            select.selection.unwrap()
        );
    }
    chk(false);
    chk(true);
}

#[test]
fn parse_between_with_expr() {
    use self::ASTNode::*;
    use self::SQLOperator::*;
    let sql = "SELECT * FROM t WHERE 1 BETWEEN 1 + 2 AND 3 + 4 IS NULL";
    let select = verified_only_select(sql);
<<<<<<< HEAD
    let low = SQLBinaryExpr {
        left: Box::new(ASTNode::SQLValue(Value::Long(1))),
        op: Plus,
        right: Box::new(ASTNode::SQLValue(Value::Long(2))),
    };
    let high = SQLBinaryExpr {
        left: Box::new(ASTNode::SQLValue(Value::Long(3))),
        op: Plus,
        right: Box::new(ASTNode::SQLValue(Value::Long(4))),
    };
    assert_eq!(
        ASTNode::SQLIsNull(Box::new(ASTNode::SQLBetween {
            expr: Box::new(ASTNode::SQLValue(Value::Long(1))),
            low: Box::new(low),
            high: Box::new(high),
=======
    assert_eq!(
        ASTNode::SQLIsNull(Box::new(ASTNode::SQLBetween {
            expr: Box::new(ASTNode::SQLValue(Value::Long(1))),
            low: Box::new(SQLBinaryExpr {
                left: Box::new(ASTNode::SQLValue(Value::Long(1))),
                op: Plus,
                right: Box::new(ASTNode::SQLValue(Value::Long(2))),
            }),
            high: Box::new(SQLBinaryExpr {
                left: Box::new(ASTNode::SQLValue(Value::Long(3))),
                op: Plus,
                right: Box::new(ASTNode::SQLValue(Value::Long(4))),
            }),
>>>>>>> d180ef1e
            negated: false,
        })),
        select.selection.unwrap()
    );
<<<<<<< HEAD
=======

    let sql = "SELECT * FROM t WHERE 1 = 1 AND 1 + x BETWEEN 1 AND 2";
    let select = verified_only_select(sql);
    assert_eq!(
        ASTNode::SQLBinaryExpr {
            left: Box::new(ASTNode::SQLBinaryExpr {
                left: Box::new(ASTNode::SQLValue(Value::Long(1))),
                op: SQLOperator::Eq,
                right: Box::new(ASTNode::SQLValue(Value::Long(1))),
            }),
            op: SQLOperator::And,
            right: Box::new(ASTNode::SQLBetween {
                expr: Box::new(ASTNode::SQLBinaryExpr {
                    left: Box::new(ASTNode::SQLValue(Value::Long(1))),
                    op: SQLOperator::Plus,
                    right: Box::new(ASTNode::SQLIdentifier("x".to_string())),
                }),
                low: Box::new(ASTNode::SQLValue(Value::Long(1))),
                high: Box::new(ASTNode::SQLValue(Value::Long(2))),
                negated: false,
            }),
        },
        select.selection.unwrap(),
    )
>>>>>>> d180ef1e
}

#[test]
fn parse_select_order_by() {
    fn chk(sql: &str) {
        let select = verified_query(sql);
        assert_eq!(
            vec![
                SQLOrderByExpr {
                    expr: ASTNode::SQLIdentifier("lname".to_string()),
                    asc: Some(true),
                },
                SQLOrderByExpr {
                    expr: ASTNode::SQLIdentifier("fname".to_string()),
                    asc: Some(false),
                },
                SQLOrderByExpr {
                    expr: ASTNode::SQLIdentifier("id".to_string()),
                    asc: None,
                },
            ],
            select.order_by
        );
    }
    chk("SELECT id, fname, lname FROM customer WHERE id < 5 ORDER BY lname ASC, fname DESC, id");
    // make sure ORDER is not treated as an alias
    chk("SELECT id, fname, lname FROM customer ORDER BY lname ASC, fname DESC, id");
    chk("SELECT 1 AS lname, 2 AS fname, 3 AS id, 4 ORDER BY lname ASC, fname DESC, id");
}

#[test]
fn parse_select_order_by_limit() {
    let sql = "SELECT id, fname, lname FROM customer WHERE id < 5 \
               ORDER BY lname ASC, fname DESC LIMIT 2";
    let select = verified_query(sql);
    assert_eq!(
        vec![
            SQLOrderByExpr {
                expr: ASTNode::SQLIdentifier("lname".to_string()),
                asc: Some(true),
            },
            SQLOrderByExpr {
                expr: ASTNode::SQLIdentifier("fname".to_string()),
                asc: Some(false),
            },
        ],
        select.order_by
    );
    assert_eq!(Some(ASTNode::SQLValue(Value::Long(2))), select.limit);
}

#[test]
fn parse_select_group_by() {
    let sql = "SELECT id, fname, lname FROM customer GROUP BY lname, fname";
    let select = verified_only_select(sql);
    assert_eq!(
        vec![
            ASTNode::SQLIdentifier("lname".to_string()),
            ASTNode::SQLIdentifier("fname".to_string()),
        ],
        select.group_by
    );
}

#[test]
fn parse_limit_accepts_all() {
    one_statement_parses_to(
        "SELECT id, fname, lname FROM customer WHERE id = 1 LIMIT ALL",
        "SELECT id, fname, lname FROM customer WHERE id = 1",
    );
}

#[test]
fn parse_cast() {
    let sql = "SELECT CAST(id AS bigint) FROM customer";
    let select = verified_only_select(sql);
    assert_eq!(
        &ASTNode::SQLCast {
            expr: Box::new(ASTNode::SQLIdentifier("id".to_string())),
            data_type: SQLType::BigInt
        },
        expr_from_projection(only(&select.projection))
    );
    one_statement_parses_to(
        "SELECT CAST(id AS BIGINT) FROM customer",
        "SELECT CAST(id AS bigint) FROM customer",
    );

    verified_stmt("SELECT CAST(id AS numeric) FROM customer");

    one_statement_parses_to(
        "SELECT CAST(id AS dec) FROM customer",
        "SELECT CAST(id AS numeric) FROM customer",
    );

    one_statement_parses_to(
        "SELECT CAST(id AS decimal) FROM customer",
        "SELECT CAST(id AS numeric) FROM customer",
    );
}

#[test]
fn parse_extract() {
    let sql = "SELECT EXTRACT(YEAR FROM d)";
    let select = verified_only_select(sql);
    assert_eq!(
        &ASTNode::SQLExtract {
            field: SQLDateTimeField::Year,
            expr: Box::new(ASTNode::SQLIdentifier("d".to_string())),
        },
        expr_from_projection(only(&select.projection)),
    );

    one_statement_parses_to("SELECT EXTRACT(year from d)", "SELECT EXTRACT(YEAR FROM d)");

    verified_stmt("SELECT EXTRACT(MONTH FROM d)");
    verified_stmt("SELECT EXTRACT(DAY FROM d)");
    verified_stmt("SELECT EXTRACT(HOUR FROM d)");
    verified_stmt("SELECT EXTRACT(MINUTE FROM d)");
    verified_stmt("SELECT EXTRACT(SECOND FROM d)");

    let res = parse_sql_statements("SELECT EXTRACT(MILLISECOND FROM d)");
    assert_eq!(
        ParserError::ParserError("Expected date/time field, found: MILLISECOND".to_string()),
        res.unwrap_err()
    );
}

#[test]
fn parse_create_table() {
    let sql = "CREATE TABLE uk_cities (\
               name VARCHAR(100) NOT NULL,\
               lat DOUBLE NULL,\
               lng DOUBLE,
<<<<<<< HEAD
               PRIMARY KEY (lat, lng),
               constrained INT NULL CONSTRAINT pkey PRIMARY KEY NOT NULL UNIQUE,
               CONSTRAINT constrained_again UNIQUE (constrained),
               CHECK (lat + lng = 42)
           )";
=======
               constrained INT NULL CONSTRAINT pkey PRIMARY KEY NOT NULL UNIQUE CHECK (constrained > 0),
               ref INT REFERENCES othertable (a, b))";
>>>>>>> d180ef1e
    let ast = one_statement_parses_to(
        sql,
        "CREATE TABLE uk_cities (\
         name character varying(100) NOT NULL, \
         lat double NULL, \
         lng double, \
<<<<<<< HEAD
         constrained int NULL CONSTRAINT pkey PRIMARY KEY NOT NULL UNIQUE, \
         PRIMARY KEY (lat, lng), \
         CONSTRAINT constrained_again UNIQUE (constrained), \
         CHECK (lat + lng = 42))",
=======
         constrained int NULL CONSTRAINT pkey PRIMARY KEY NOT NULL UNIQUE CHECK (constrained > 0), \
         ref int REFERENCES othertable (a, b))",
>>>>>>> d180ef1e
    );
    match ast {
        SQLStatement::SQLCreateTable {
            name,
            columns,
            constraints,
            with_options,
            external: false,
            file_format: None,
            location: None,
        } => {
            assert_eq!("uk_cities", name.to_string());
            assert_eq!(
                columns,
                vec![
                    SQLColumnDef {
                        name: "name".into(),
                        data_type: SQLType::Varchar(Some(100)),
<<<<<<< HEAD
                        constraints: vec![SQLColumnConstraint::NotNull],
=======
                        collation: None,
                        constraints: vec![ColumnConstraint::NotNull],
>>>>>>> d180ef1e
                    },
                    SQLColumnDef {
                        name: "lat".into(),
                        data_type: SQLType::Double,
<<<<<<< HEAD
                        constraints: vec![SQLColumnConstraint::Null],
=======
                        collation: None,
                        constraints: vec![ColumnConstraint::Null],
>>>>>>> d180ef1e
                    },
                    SQLColumnDef {
                        name: "lng".into(),
                        data_type: SQLType::Double,
<<<<<<< HEAD
=======
                        collation: None,
>>>>>>> d180ef1e
                        constraints: vec![],
                    },
                    SQLColumnDef {
                        name: "constrained".into(),
                        data_type: SQLType::Int,
<<<<<<< HEAD
                        constraints: vec![
                            SQLColumnConstraint::Null,
                            SQLColumnConstraint::PrimaryKey(Some("pkey".into())),
                            SQLColumnConstraint::NotNull,
                            SQLColumnConstraint::Unique(None),
                        ],
                    }
                ]
            );
            assert_eq!(
                constraints,
                vec![
                    SQLTableConstraint::PrimaryKey {
                        name: None,
                        columns: vec!["lat".into(), "lng".into()],
                    },
                    SQLTableConstraint::Unique {
                        name: Some("constrained_again".into()),
                        columns: vec!["constrained".into()],
                    },
                    SQLTableConstraint::Check {
                        name: None,
                        expr: verified_expr("lat + lng = 42"),
                    },
                ]
            );
            assert_eq!(with_options, vec![]);
        }
        _ => unreachable!(),
    }
}

#[test]
fn parse_create_table_with_options() {
    let sql = "CREATE TABLE t (c int) WITH (foo = 'bar', a = 123)";
    match verified_stmt(sql) {
        SQLStatement::SQLCreateTable { with_options, .. } => {
            assert_eq!(
                vec![
                    SQLOption {
                        name: "foo".into(),
                        value: Value::SingleQuotedString("bar".into())
                    },
                    SQLOption {
                        name: "a".into(),
                        value: Value::Long(123)
                    },
                ],
                with_options
            );
=======
                        collation: None,
                        constraints: vec![
                            ColumnConstraint::Null,
                            ColumnConstraint::Unique {
                                name: Some("pkey".into()),
                                is_primary: true
                            },
                            ColumnConstraint::NotNull,
                            ColumnConstraint::Unique {
                                name: None,
                                is_primary: false
                            },
                            ColumnConstraint::Check {
                                name: None,
                                expr: Box::new(verified_expr("constrained > 0")),
                            }
                        ],
                    },
                    SQLColumnDef {
                        name: "ref".into(),
                        data_type: SQLType::Int,
                        collation: None,
                        constraints: vec![ColumnConstraint::ForeignKey {
                            name: None,
                            foreign_table: SQLObjectName(vec!["othertable".into()]),
                            referred_columns: vec!["a".into(), "b".into(),],
                        },]
                    }
                ]
            );
            assert!(constraints.is_empty());
            assert_eq!(with_options, vec![]);
>>>>>>> d180ef1e
        }
        _ => unreachable!(),
    }
}

#[test]
fn parse_create_table_with_options() {
    let sql = "CREATE TABLE t (c int) WITH (foo = 'bar', a = 123)";
    match verified_stmt(sql) {
        SQLStatement::SQLCreateTable { with_options, .. } => {
            assert_eq!(
                vec![
                    SQLOption {
                        name: "foo".into(),
                        value: Value::SingleQuotedString("bar".into())
                    },
                    SQLOption {
                        name: "a".into(),
                        value: Value::Long(123)
                    },
                ],
                with_options
            );
        }
        _ => unreachable!(),
    }
}

#[test]
fn parse_create_table_trailing_comma() {
    let sql = "CREATE TABLE foo (bar int,)";
    all_dialects().one_statement_parses_to(sql, "CREATE TABLE foo (bar int)");
}

#[test]
fn parse_create_external_table() {
    let sql = "CREATE EXTERNAL TABLE uk_cities (\
               name VARCHAR(100) NOT NULL,\
               lat DOUBLE NULL,\
               lng DOUBLE)\
               STORED AS TEXTFILE LOCATION '/tmp/example.csv";
    let ast = one_statement_parses_to(
        sql,
        "CREATE EXTERNAL TABLE uk_cities (\
         name character varying(100) NOT NULL, \
         lat double NULL, \
         lng double) \
         STORED AS TEXTFILE LOCATION '/tmp/example.csv'",
    );
    match ast {
        SQLStatement::SQLCreateTable {
            name,
            columns,
            constraints,
            with_options,
            external,
            file_format,
            location,
        } => {
            assert_eq!("uk_cities", name.to_string());
            assert_eq!(
                columns,
                vec![
                    SQLColumnDef {
                        name: "name".into(),
                        data_type: SQLType::Varchar(Some(100)),
<<<<<<< HEAD
                        constraints: vec![SQLColumnConstraint::NotNull],
=======
                        collation: None,
                        constraints: vec![ColumnConstraint::NotNull],
>>>>>>> d180ef1e
                    },
                    SQLColumnDef {
                        name: "lat".into(),
                        data_type: SQLType::Double,
<<<<<<< HEAD
                        constraints: vec![SQLColumnConstraint::Null],
=======
                        collation: None,
                        constraints: vec![ColumnConstraint::Null],
>>>>>>> d180ef1e
                    },
                    SQLColumnDef {
                        name: "lng".into(),
                        data_type: SQLType::Double,
<<<<<<< HEAD
=======
                        collation: None,
>>>>>>> d180ef1e
                        constraints: vec![],
                    },
                ]
            );
<<<<<<< HEAD
            assert_eq!(constraints, vec![]);
=======
            assert!(constraints.is_empty());
>>>>>>> d180ef1e

            assert!(external);
            assert_eq!(FileFormat::TEXTFILE, file_format.unwrap());
            assert_eq!("/tmp/example.csv", location.unwrap());

            assert_eq!(with_options, vec![]);
        }
        _ => unreachable!(),
    }
}

#[test]
fn parse_create_table_empty() {
    // Zero-column tables are weird, but supported by at least PostgreSQL.
    let _ = verified_stmt("CREATE TABLE t ()");
<<<<<<< HEAD
}

#[test]
fn parse_alter_table_constraint_primary_key() {
    let sql = "ALTER TABLE bazaar.address \
               ADD CONSTRAINT address_pkey PRIMARY KEY (address_id)";
    match verified_stmt(sql) {
        SQLStatement::SQLAlterTable { name, .. } => {
            assert_eq!(name.to_string(), "bazaar.address");
        }
        _ => unreachable!(),
    }
=======
>>>>>>> d180ef1e
}

#[test]
fn parse_alter_table_constraints() {
    check_one("CONSTRAINT address_pkey PRIMARY KEY (address_id)");
    check_one("CONSTRAINT uk_task UNIQUE (report_date, task_id)");
    check_one(
        "CONSTRAINT customer_address_id_fkey FOREIGN KEY (address_id) \
         REFERENCES public.address(address_id)",
    );
    check_one("CONSTRAINT ck CHECK (rtrim(ltrim(REF_CODE)) <> '')");

    check_one("PRIMARY KEY (foo, bar)");
    check_one("UNIQUE (id)");
    check_one("FOREIGN KEY (foo, bar) REFERENCES AnotherTable(foo, bar)");
    check_one("CHECK (end_date > start_date OR end_date IS NULL)");

    fn check_one(constraint_text: &str) {
        match verified_stmt(&format!("ALTER TABLE tab ADD {}", constraint_text)) {
            SQLStatement::SQLAlterTable {
                name,
                operation: AlterTableOperation::AddConstraint(constraint),
            } => {
                assert_eq!("tab", name.to_string());
                assert_eq!(constraint_text, constraint.to_string());
            }
            _ => unreachable!(),
        }
        verified_stmt(&format!("CREATE TABLE foo (id int, {})", constraint_text));
    }
}

#[test]
fn parse_bad_constraint() {
    let res = parse_sql_statements("ALTER TABLE tab ADD");
    assert_eq!(
        ParserError::ParserError(
            "Expected a constraint in ALTER TABLE .. ADD, found: EOF".to_string()
        ),
        res.unwrap_err()
    );

    let res = parse_sql_statements("CREATE TABLE tab (foo int,");
    assert_eq!(
        ParserError::ParserError(
            "Expected column name or constraint definition, found: EOF".to_string()
        ),
        res.unwrap_err()
    );
}

#[test]
fn parse_scalar_function_in_projection() {
    let sql = "SELECT sqrt(id) FROM foo";
    let select = verified_only_select(sql);
    assert_eq!(
        &ASTNode::SQLFunction(SQLFunction {
            name: SQLObjectName(vec!["sqrt".to_string()]),
            args: vec![ASTNode::SQLIdentifier("id".to_string())],
            over: None,
            distinct: false,
        }),
        expr_from_projection(only(&select.projection))
    );
}

#[test]
fn parse_window_functions() {
    let sql = "SELECT row_number() OVER (ORDER BY dt DESC), \
               sum(foo) OVER (PARTITION BY a, b ORDER BY c, d \
               ROWS BETWEEN UNBOUNDED PRECEDING AND CURRENT ROW), \
               avg(bar) OVER (ORDER BY a \
               RANGE BETWEEN 1 PRECEDING AND 1 FOLLOWING), \
               max(baz) OVER (ORDER BY a \
               ROWS UNBOUNDED PRECEDING) \
               FROM foo";
    let select = verified_only_select(sql);
    assert_eq!(4, select.projection.len());
    assert_eq!(
        &ASTNode::SQLFunction(SQLFunction {
            name: SQLObjectName(vec!["row_number".to_string()]),
            args: vec![],
            over: Some(SQLWindowSpec {
                partition_by: vec![],
                order_by: vec![SQLOrderByExpr {
                    expr: ASTNode::SQLIdentifier("dt".to_string()),
                    asc: Some(false)
                }],
                window_frame: None,
            }),
            distinct: false,
        }),
        expr_from_projection(&select.projection[0])
    );
}

#[test]
fn parse_aggregate_with_group_by() {
    let sql = "SELECT a, COUNT(1), MIN(b), MAX(b) FROM foo GROUP BY a";
    let _ast = verified_only_select(sql);
    //TODO: assertions
}

#[test]
fn parse_literal_string() {
    let sql = "SELECT 'one', N'national string', X'deadBEEF'";
    let select = verified_only_select(sql);
    assert_eq!(3, select.projection.len());
    assert_eq!(
        &ASTNode::SQLValue(Value::SingleQuotedString("one".to_string())),
        expr_from_projection(&select.projection[0])
    );
    assert_eq!(
        &ASTNode::SQLValue(Value::NationalStringLiteral("national string".to_string())),
        expr_from_projection(&select.projection[1])
    );
    assert_eq!(
        &ASTNode::SQLValue(Value::HexStringLiteral("deadBEEF".to_string())),
        expr_from_projection(&select.projection[2])
    );

    one_statement_parses_to("SELECT x'deadBEEF'", "SELECT X'deadBEEF'");
<<<<<<< HEAD

    let res = parse_sql_statements("SELECT X'abcdefgfedcba'");
    assert_eq!(
        ParserError::ParserError(
            "Hexadecimal string literal contains non-hex character: g".to_string()
        ),
        res.unwrap_err()
    );
=======
>>>>>>> d180ef1e
}

#[test]
fn parse_literal_date() {
    let sql = "SELECT DATE '1999-01-01'";
    let select = verified_only_select(sql);
    assert_eq!(
        &ASTNode::SQLValue(Value::Date("1999-01-01".into())),
        expr_from_projection(only(&select.projection)),
    );
}

#[test]
fn parse_literal_time() {
    let sql = "SELECT TIME '01:23:34'";
    let select = verified_only_select(sql);
    assert_eq!(
        &ASTNode::SQLValue(Value::Time("01:23:34".into())),
        expr_from_projection(only(&select.projection)),
    );
}

#[test]
fn parse_literal_timestamp() {
    let sql = "SELECT TIMESTAMP '1999-01-01 01:23:34'";
    let select = verified_only_select(sql);
    assert_eq!(
        &ASTNode::SQLValue(Value::Timestamp("1999-01-01 01:23:34".into())),
        expr_from_projection(only(&select.projection)),
    );
}

#[test]
fn parse_literal_interval() {
    let sql = "SELECT INTERVAL '1-1' YEAR TO MONTH";
    let select = verified_only_select(sql);
    assert_eq!(
        &ASTNode::SQLValue(Value::Interval {
            value: "1-1".into(),
            start_qualifier: SQLIntervalQualifier {
                field: SQLDateTimeField::Year,
                precision: None,
            },
            end_qualifier: SQLIntervalQualifier {
                field: SQLDateTimeField::Month,
                precision: None,
            }
        }),
        expr_from_projection(only(&select.projection)),
    );

    let sql = "SELECT INTERVAL '01:01.01' MINUTE (5) TO SECOND (5)";
    let select = verified_only_select(sql);
    assert_eq!(
        &ASTNode::SQLValue(Value::Interval {
            value: "01:01.01".into(),
            start_qualifier: SQLIntervalQualifier {
                field: SQLDateTimeField::Minute,
                precision: Some(5),
            },
            end_qualifier: SQLIntervalQualifier {
                field: SQLDateTimeField::Second,
                precision: Some(5),
            }
        }),
        expr_from_projection(only(&select.projection)),
    );

    let sql = "SELECT INTERVAL '1' SECOND (5, 4)";
    let select = verified_only_select(sql);
    assert_eq!(
        &ASTNode::SQLValue(Value::Interval {
            value: "1".into(),
            start_qualifier: SQLIntervalQualifier {
                field: SQLDateTimeField::Second,
                precision: Some(5),
            },
            end_qualifier: SQLIntervalQualifier {
                field: SQLDateTimeField::Second,
                precision: Some(4),
            }
        }),
        expr_from_projection(only(&select.projection)),
    );

    let sql = "SELECT INTERVAL '10' HOUR";
    let select = verified_only_select(sql);
    assert_eq!(
        &ASTNode::SQLValue(Value::Interval {
            value: "10".into(),
            start_qualifier: SQLIntervalQualifier {
                field: SQLDateTimeField::Hour,
                precision: None,
            },
            end_qualifier: SQLIntervalQualifier {
                field: SQLDateTimeField::Hour,
                precision: None,
            }
        }),
        expr_from_projection(only(&select.projection)),
    );

    let sql = "SELECT INTERVAL '10' HOUR (1)";
    let select = verified_only_select(sql);
    assert_eq!(
        &ASTNode::SQLValue(Value::Interval {
            value: "10".into(),
            start_qualifier: SQLIntervalQualifier {
                field: SQLDateTimeField::Hour,
                precision: Some(1),
            },
            end_qualifier: SQLIntervalQualifier {
                field: SQLDateTimeField::Hour,
                precision: Some(1),
            }
        }),
        expr_from_projection(only(&select.projection)),
    );

    let sql = "SELECT INTERVAL '10' HOUR (1) TO HOUR (2)";
    let select = verified_only_select(sql);
    assert_eq!(
        &ASTNode::SQLValue(Value::Interval {
            value: "10".into(),
            start_qualifier: SQLIntervalQualifier {
                field: SQLDateTimeField::Hour,
                precision: Some(1),
            },
            end_qualifier: SQLIntervalQualifier {
                field: SQLDateTimeField::Hour,
                precision: Some(2),
            }
        }),
        expr_from_projection(only(&select.projection)),
    );

    verified_only_select("SELECT INTERVAL '1' YEAR");
    verified_only_select("SELECT INTERVAL '1' MONTH");
    verified_only_select("SELECT INTERVAL '1' DAY");
    verified_only_select("SELECT INTERVAL '1' HOUR");
    verified_only_select("SELECT INTERVAL '1' MINUTE");
    verified_only_select("SELECT INTERVAL '1' SECOND");
    verified_only_select("SELECT INTERVAL '1' YEAR TO MONTH");
    verified_only_select("SELECT INTERVAL '1' DAY TO HOUR");
    verified_only_select("SELECT INTERVAL '1' DAY TO MINUTE");
    verified_only_select("SELECT INTERVAL '1' DAY TO SECOND");
    verified_only_select("SELECT INTERVAL '1' HOUR TO MINUTE");
    verified_only_select("SELECT INTERVAL '1' HOUR TO SECOND");
    verified_only_select("SELECT INTERVAL '1' MINUTE TO SECOND");
}

#[test]
fn parse_simple_math_expr_plus() {
    let sql = "SELECT a + b, 2 + a, 2.5 + a, a_f + b_f, 2 + a_f, 2.5 + a_f FROM c";
    verified_only_select(sql);
}

#[test]
fn parse_simple_math_expr_minus() {
    let sql = "SELECT a - b, 2 - a, 2.5 - a, a_f - b_f, 2 - a_f, 2.5 - a_f FROM c";
    verified_only_select(sql);
}

#[test]
fn parse_delimited_identifiers() {
    // check that quoted identifiers in any position remain quoted after serialization
    let select = verified_only_select(
        r#"SELECT "alias"."bar baz", "myfun"(), "simple id" AS "column alias" FROM "a table" AS "alias""#
    );
    // check FROM
    match select.relation.unwrap() {
        TableFactor::Table {
            name,
            alias,
            args,
            with_hints,
        } => {
            assert_eq!(vec![r#""a table""#.to_string()], name.0);
            assert_eq!(r#""alias""#, alias.unwrap().name);
            assert!(args.is_empty());
            assert!(with_hints.is_empty());
        }
        _ => panic!("Expecting TableFactor::Table"),
    }
    // check SELECT
    assert_eq!(3, select.projection.len());
    assert_eq!(
        &ASTNode::SQLCompoundIdentifier(vec![r#""alias""#.to_string(), r#""bar baz""#.to_string()]),
        expr_from_projection(&select.projection[0]),
    );
    assert_eq!(
        &ASTNode::SQLFunction(SQLFunction {
            name: SQLObjectName(vec![r#""myfun""#.to_string()]),
            args: vec![],
            over: None,
            distinct: false,
        }),
        expr_from_projection(&select.projection[1]),
    );
    match &select.projection[2] {
        SQLSelectItem::ExpressionWithAlias { expr, alias } => {
            assert_eq!(&ASTNode::SQLIdentifier(r#""simple id""#.to_string()), expr);
            assert_eq!(r#""column alias""#, alias);
        }
        _ => panic!("Expected ExpressionWithAlias"),
    }

    verified_stmt(r#"CREATE TABLE "foo" ("bar" "int")"#);
    verified_stmt(r#"ALTER TABLE foo ADD CONSTRAINT "bar" PRIMARY KEY (baz)"#);
    //TODO verified_stmt(r#"UPDATE foo SET "bar" = 5"#);
}

#[test]
fn parse_parens() {
    use self::ASTNode::*;
    use self::SQLOperator::*;
    let sql = "(a + b) - (c + d)";
    assert_eq!(
        SQLBinaryExpr {
            left: Box::new(SQLNested(Box::new(SQLBinaryExpr {
                left: Box::new(SQLIdentifier("a".to_string())),
                op: Plus,
                right: Box::new(SQLIdentifier("b".to_string()))
            }))),
            op: Minus,
            right: Box::new(SQLNested(Box::new(SQLBinaryExpr {
                left: Box::new(SQLIdentifier("c".to_string())),
                op: Plus,
                right: Box::new(SQLIdentifier("d".to_string()))
            })))
        },
        verified_expr(sql)
    );
}

#[test]
fn parse_searched_case_expression() {
    let sql = "SELECT CASE WHEN bar IS NULL THEN 'null' WHEN bar = 0 THEN '=0' WHEN bar >= 0 THEN '>=0' ELSE '<0' END FROM foo";
    use self::ASTNode::{SQLBinaryExpr, SQLCase, SQLIdentifier, SQLIsNull, SQLValue};
    use self::SQLOperator::*;
    let select = verified_only_select(sql);
    assert_eq!(
        &SQLCase {
            operand: None,
            conditions: vec![
                SQLIsNull(Box::new(SQLIdentifier("bar".to_string()))),
                SQLBinaryExpr {
                    left: Box::new(SQLIdentifier("bar".to_string())),
                    op: Eq,
                    right: Box::new(SQLValue(Value::Long(0)))
                },
                SQLBinaryExpr {
                    left: Box::new(SQLIdentifier("bar".to_string())),
                    op: GtEq,
                    right: Box::new(SQLValue(Value::Long(0)))
                }
            ],
            results: vec![
                SQLValue(Value::SingleQuotedString("null".to_string())),
                SQLValue(Value::SingleQuotedString("=0".to_string())),
                SQLValue(Value::SingleQuotedString(">=0".to_string()))
            ],
            else_result: Some(Box::new(SQLValue(Value::SingleQuotedString(
                "<0".to_string()
            ))))
        },
        expr_from_projection(only(&select.projection)),
    );
}

#[test]
fn parse_simple_case_expression() {
    // ANSI calls a CASE expression with an operand "<simple case>"
    let sql = "SELECT CASE foo WHEN 1 THEN 'Y' ELSE 'N' END";
    let select = verified_only_select(sql);
    use self::ASTNode::{SQLCase, SQLIdentifier, SQLValue};
    assert_eq!(
        &SQLCase {
            operand: Some(Box::new(SQLIdentifier("foo".to_string()))),
            conditions: vec![SQLValue(Value::Long(1))],
            results: vec![SQLValue(Value::SingleQuotedString("Y".to_string())),],
            else_result: Some(Box::new(SQLValue(Value::SingleQuotedString(
                "N".to_string()
            ))))
        },
        expr_from_projection(only(&select.projection)),
    );
}

#[test]
fn parse_from_advanced() {
    let sql = "SELECT * FROM fn(1, 2) AS foo, schema.bar AS bar WITH (NOLOCK)";
    let _select = verified_only_select(sql);
}

#[test]
fn parse_implicit_join() {
    let sql = "SELECT * FROM t1, t2";
    let select = verified_only_select(sql);
    assert_eq!(
        &Join {
            relation: TableFactor::Table {
                name: SQLObjectName(vec!["t2".to_string()]),
                alias: None,
                args: vec![],
                with_hints: vec![],
            },
            join_operator: JoinOperator::Implicit
        },
        only(&select.joins),
    );
}

#[test]
fn parse_cross_join() {
    let sql = "SELECT * FROM t1 CROSS JOIN t2";
    let select = verified_only_select(sql);
    assert_eq!(
        &Join {
            relation: TableFactor::Table {
                name: SQLObjectName(vec!["t2".to_string()]),
                alias: None,
                args: vec![],
                with_hints: vec![],
            },
            join_operator: JoinOperator::Cross
        },
        only(&select.joins),
    );
}

fn table_alias(name: impl Into<String>) -> Option<TableAlias> {
    Some(TableAlias {
        name: name.into(),
        columns: vec![],
    })
}

#[test]
fn parse_joins_on() {
    fn join_with_constraint(
        relation: impl Into<String>,
        alias: Option<TableAlias>,
        f: impl Fn(JoinConstraint) -> JoinOperator,
    ) -> Join {
        Join {
            relation: TableFactor::Table {
                name: SQLObjectName(vec![relation.into()]),
                alias,
                args: vec![],
                with_hints: vec![],
            },
            join_operator: f(JoinConstraint::On(ASTNode::SQLBinaryExpr {
                left: Box::new(ASTNode::SQLIdentifier("c1".into())),
                op: SQLOperator::Eq,
                right: Box::new(ASTNode::SQLIdentifier("c2".into())),
            })),
        }
    }
    // Test parsing of aliases
    assert_eq!(
        verified_only_select("SELECT * FROM t1 JOIN t2 AS foo ON c1 = c2").joins,
        vec![join_with_constraint(
            "t2",
            table_alias("foo"),
            JoinOperator::Inner
        )]
    );
    one_statement_parses_to(
        "SELECT * FROM t1 JOIN t2 foo ON c1 = c2",
        "SELECT * FROM t1 JOIN t2 AS foo ON c1 = c2",
    );
    // Test parsing of different join operators
    assert_eq!(
        verified_only_select("SELECT * FROM t1 JOIN t2 ON c1 = c2").joins,
        vec![join_with_constraint("t2", None, JoinOperator::Inner)]
    );
    assert_eq!(
        verified_only_select("SELECT * FROM t1 LEFT JOIN t2 ON c1 = c2").joins,
        vec![join_with_constraint("t2", None, JoinOperator::LeftOuter)]
    );
    assert_eq!(
        verified_only_select("SELECT * FROM t1 RIGHT JOIN t2 ON c1 = c2").joins,
        vec![join_with_constraint("t2", None, JoinOperator::RightOuter)]
    );
    assert_eq!(
        verified_only_select("SELECT * FROM t1 FULL JOIN t2 ON c1 = c2").joins,
        vec![join_with_constraint("t2", None, JoinOperator::FullOuter)]
    );
}

#[test]
fn parse_joins_using() {
    fn join_with_constraint(
        relation: impl Into<String>,
        alias: Option<TableAlias>,
        f: impl Fn(JoinConstraint) -> JoinOperator,
    ) -> Join {
        Join {
            relation: TableFactor::Table {
                name: SQLObjectName(vec![relation.into()]),
                alias,
                args: vec![],
                with_hints: vec![],
            },
            join_operator: f(JoinConstraint::Using(vec!["c1".into()])),
        }
    }
    // Test parsing of aliases
    assert_eq!(
        verified_only_select("SELECT * FROM t1 JOIN t2 AS foo USING(c1)").joins,
        vec![join_with_constraint(
            "t2",
            table_alias("foo"),
            JoinOperator::Inner
        )]
    );
    one_statement_parses_to(
        "SELECT * FROM t1 JOIN t2 foo USING(c1)",
        "SELECT * FROM t1 JOIN t2 AS foo USING(c1)",
    );
    // Test parsing of different join operators
    assert_eq!(
        verified_only_select("SELECT * FROM t1 JOIN t2 USING(c1)").joins,
        vec![join_with_constraint("t2", None, JoinOperator::Inner)]
    );
    assert_eq!(
        verified_only_select("SELECT * FROM t1 LEFT JOIN t2 USING(c1)").joins,
        vec![join_with_constraint("t2", None, JoinOperator::LeftOuter)]
    );
    assert_eq!(
        verified_only_select("SELECT * FROM t1 RIGHT JOIN t2 USING(c1)").joins,
        vec![join_with_constraint("t2", None, JoinOperator::RightOuter)]
    );
    assert_eq!(
        verified_only_select("SELECT * FROM t1 FULL JOIN t2 USING(c1)").joins,
        vec![join_with_constraint("t2", None, JoinOperator::FullOuter)]
    );
}

#[test]
fn parse_natural_join() {
    fn natural_join(f: impl Fn(JoinConstraint) -> JoinOperator) -> Join {
        Join {
            relation: TableFactor::Table {
                name: SQLObjectName(vec!["t2".to_string()]),
                alias: None,
                args: vec![],
                with_hints: vec![],
            },
            join_operator: f(JoinConstraint::Natural),
        }
    }
    assert_eq!(
        verified_only_select("SELECT * FROM t1 NATURAL JOIN t2").joins,
        vec![natural_join(JoinOperator::Inner)]
    );
    assert_eq!(
        verified_only_select("SELECT * FROM t1 NATURAL LEFT JOIN t2").joins,
        vec![natural_join(JoinOperator::LeftOuter)]
    );
    assert_eq!(
        verified_only_select("SELECT * FROM t1 NATURAL RIGHT JOIN t2").joins,
        vec![natural_join(JoinOperator::RightOuter)]
    );
    assert_eq!(
        verified_only_select("SELECT * FROM t1 NATURAL FULL JOIN t2").joins,
        vec![natural_join(JoinOperator::FullOuter)]
    );

    let sql = "SELECT * FROM t1 natural";
    assert_eq!(
        ParserError::ParserError("Expected a join type after NATURAL, found: EOF".to_string()),
        parse_sql_statements(sql).unwrap_err(),
    );
}

#[test]
fn parse_complex_join() {
    let sql = "SELECT c1, c2 FROM t1, t4 JOIN t2 ON t2.c = t1.c LEFT JOIN t3 USING(q, c) WHERE t4.c = t1.c";
    verified_only_select(sql);
}

#[test]
fn parse_join_nesting() {
    fn table(name: impl Into<String>) -> TableFactor {
        TableFactor::Table {
            name: SQLObjectName(vec![name.into()]),
            alias: None,
            args: vec![],
            with_hints: vec![],
        }
    }

    fn join(relation: TableFactor) -> Join {
        Join {
            relation,
            join_operator: JoinOperator::Inner(JoinConstraint::Natural),
        }
    }

    macro_rules! nest {
        ($base:expr, $($join:expr),*) => {
            TableFactor::NestedJoin {
                base: Box::new($base),
                joins: vec![$(join($join)),*]
            }
        };
    }

    let sql = "SELECT * FROM a NATURAL JOIN (b NATURAL JOIN (c NATURAL JOIN d NATURAL JOIN e)) \
               NATURAL JOIN (f NATURAL JOIN (g NATURAL JOIN h))";
    assert_eq!(
        verified_only_select(sql).joins,
        vec![
            join(nest!(table("b"), nest!(table("c"), table("d"), table("e")))),
            join(nest!(table("f"), nest!(table("g"), table("h"))))
        ],
    );

    let sql = "SELECT * FROM (a NATURAL JOIN b) NATURAL JOIN c";
    let select = verified_only_select(sql);
    assert_eq!(select.relation.unwrap(), nest!(table("a"), table("b")),);
    assert_eq!(select.joins, vec![join(table("c"))],)
}

#[test]
fn parse_join_syntax_variants() {
    one_statement_parses_to(
        "SELECT c1 FROM t1 INNER JOIN t2 USING(c1)",
        "SELECT c1 FROM t1 JOIN t2 USING(c1)",
    );
    one_statement_parses_to(
        "SELECT c1 FROM t1 LEFT OUTER JOIN t2 USING(c1)",
        "SELECT c1 FROM t1 LEFT JOIN t2 USING(c1)",
    );
    one_statement_parses_to(
        "SELECT c1 FROM t1 RIGHT OUTER JOIN t2 USING(c1)",
        "SELECT c1 FROM t1 RIGHT JOIN t2 USING(c1)",
    );
    one_statement_parses_to(
        "SELECT c1 FROM t1 FULL OUTER JOIN t2 USING(c1)",
        "SELECT c1 FROM t1 FULL JOIN t2 USING(c1)",
    );
}

#[test]
fn parse_ctes() {
    let cte_sqls = vec!["SELECT 1 AS foo", "SELECT 2 AS bar"];
    let with = &format!(
        "WITH a AS ({}), b AS ({}) SELECT foo + bar FROM a, b",
        cte_sqls[0], cte_sqls[1]
    );

    fn assert_ctes_in_select(expected: &[&str], sel: &SQLQuery) {
        let mut i = 0;
        for exp in expected {
            let Cte {
                query,
                alias,
                renamed_columns,
            } = &sel.ctes[i];
            assert_eq!(*exp, query.to_string());
            assert_eq!(if i == 0 { "a" } else { "b" }, alias);
            assert!(renamed_columns.is_empty());
            i += 1;
        }
    }

    // Top-level CTE
    assert_ctes_in_select(&cte_sqls, &verified_query(with));
    // CTE in a subquery
    let sql = &format!("SELECT ({})", with);
    let select = verified_only_select(sql);
    match expr_from_projection(only(&select.projection)) {
        ASTNode::SQLSubquery(ref subquery) => {
            assert_ctes_in_select(&cte_sqls, subquery.as_ref());
        }
        _ => panic!("Expected subquery"),
    }
    // CTE in a derived table
    let sql = &format!("SELECT * FROM ({})", with);
    let select = verified_only_select(sql);
    match select.relation {
        Some(TableFactor::Derived { subquery, .. }) => {
            assert_ctes_in_select(&cte_sqls, subquery.as_ref())
        }
        _ => panic!("Expected derived table"),
    }
    // CTE in a view
    let sql = &format!("CREATE VIEW v AS {}", with);
    match verified_stmt(sql) {
        SQLStatement::SQLCreateView { query, .. } => assert_ctes_in_select(&cte_sqls, &query),
        _ => panic!("Expected CREATE VIEW"),
    }
    // CTE in a CTE...
    let sql = &format!("WITH outer_cte AS ({}) SELECT * FROM outer_cte", with);
    let select = verified_query(sql);
    assert_ctes_in_select(&cte_sqls, &only(&select.ctes).query);
}

#[test]
fn parse_cte_renamed_columns() {
    let sql = "WITH cte (col1, col2) AS (SELECT foo, bar FROM baz) SELECT * FROM cte";
    let query = all_dialects().verified_query(sql);
    assert_eq!(
        vec!["col1", "col2"],
        query.ctes.first().unwrap().renamed_columns
    );
}

#[test]
fn parse_derived_tables() {
    let sql = "SELECT a.x, b.y FROM (SELECT x FROM foo) AS a CROSS JOIN (SELECT y FROM bar) AS b";
    let _ = verified_only_select(sql);
    //TODO: add assertions

    let sql = "SELECT a.x, b.y \
               FROM (SELECT x FROM foo) AS a (x) \
               CROSS JOIN (SELECT y FROM bar) AS b (y)";
    let _ = verified_only_select(sql);
    //TODO: add assertions
}

#[test]
fn parse_union() {
    // TODO: add assertions
    verified_stmt("SELECT 1 UNION SELECT 2");
    verified_stmt("SELECT 1 UNION ALL SELECT 2");
    verified_stmt("SELECT 1 EXCEPT SELECT 2");
    verified_stmt("SELECT 1 EXCEPT ALL SELECT 2");
    verified_stmt("SELECT 1 INTERSECT SELECT 2");
    verified_stmt("SELECT 1 INTERSECT ALL SELECT 2");
    verified_stmt("SELECT 1 UNION SELECT 2 UNION SELECT 3");
    verified_stmt("SELECT 1 EXCEPT SELECT 2 UNION SELECT 3"); // Union[Except[1,2], 3]
    verified_stmt("SELECT 1 INTERSECT (SELECT 2 EXCEPT SELECT 3)");
    verified_stmt("WITH cte AS (SELECT 1 AS foo) (SELECT foo FROM cte ORDER BY 1 LIMIT 1)");
    verified_stmt("SELECT 1 UNION (SELECT 2 ORDER BY 1 LIMIT 1)");
    verified_stmt("SELECT 1 UNION SELECT 2 INTERSECT SELECT 3"); // Union[1, Intersect[2,3]]
    verified_stmt("SELECT foo FROM tab UNION SELECT bar FROM TAB");
}

#[test]
fn parse_values() {
    verified_stmt("SELECT * FROM (VALUES (1), (2), (3))");
    verified_stmt("SELECT * FROM (VALUES (1), (2), (3)), (VALUES (1, 2, 3))");
    verified_stmt("SELECT * FROM (VALUES (1)) UNION VALUES (1)");
}

#[test]
fn parse_multiple_statements() {
    fn test_with(sql1: &str, sql2_kw: &str, sql2_rest: &str) {
        // Check that a string consisting of two statements delimited by a semicolon
        // parses the same as both statements individually:
        let res = parse_sql_statements(&(sql1.to_owned() + ";" + sql2_kw + sql2_rest));
        assert_eq!(
            vec![
                one_statement_parses_to(&sql1, ""),
                one_statement_parses_to(&(sql2_kw.to_owned() + sql2_rest), ""),
            ],
            res.unwrap()
        );
        // Check that extra semicolon at the end is stripped by normalization:
        one_statement_parses_to(&(sql1.to_owned() + ";"), sql1);
        // Check that forgetting the semicolon results in an error:
        let res = parse_sql_statements(&(sql1.to_owned() + " " + sql2_kw + sql2_rest));
        assert_eq!(
            ParserError::ParserError("Expected end of statement, found: ".to_string() + sql2_kw),
            res.unwrap_err()
        );
    }
    test_with("SELECT foo", "SELECT", " bar");
    // ensure that SELECT/WITH is not parsed as a table or column alias if ';'
    // separating the statements is omitted:
    test_with("SELECT foo FROM baz", "SELECT", " bar");
    test_with("SELECT foo", "WITH", " cte AS (SELECT 1 AS s) SELECT bar");
    test_with(
        "SELECT foo FROM baz",
        "WITH",
        " cte AS (SELECT 1 AS s) SELECT bar",
    );
    test_with("DELETE FROM foo", "SELECT", " bar");
    test_with("INSERT INTO foo VALUES (1)", "SELECT", " bar");
    test_with("CREATE TABLE foo (baz int)", "SELECT", " bar");
    // Make sure that empty statements do not cause an error:
    let res = parse_sql_statements(";;");
    assert_eq!(0, res.unwrap().len());
}

#[test]
fn parse_scalar_subqueries() {
    use self::ASTNode::*;
    let sql = "(SELECT 1) + (SELECT 2)";
    assert_matches!(verified_expr(sql), SQLBinaryExpr {
        op: SQLOperator::Plus, ..
        //left: box SQLSubquery { .. },
        //right: box SQLSubquery { .. },
    });
}

#[test]
fn parse_exists_subquery() {
    let expected_inner = verified_query("SELECT 1");
    let sql = "SELECT * FROM t WHERE EXISTS (SELECT 1)";
    let select = verified_only_select(sql);
    assert_eq!(
<<<<<<< HEAD
        ASTNode::SQLExists(Box::new(expected_inner)),
=======
        ASTNode::SQLExists(Box::new(expected_inner.clone())),
        select.selection.unwrap(),
    );

    let sql = "SELECT * FROM t WHERE NOT EXISTS (SELECT 1)";
    let select = verified_only_select(sql);
    assert_eq!(
        ASTNode::SQLUnary {
            operator: SQLOperator::Not,
            expr: Box::new(ASTNode::SQLExists(Box::new(expected_inner))),
        },
>>>>>>> d180ef1e
        select.selection.unwrap(),
    );

    verified_stmt("SELECT * FROM t WHERE EXISTS (WITH u AS (SELECT 1) SELECT * FROM u)");
    verified_stmt("SELECT EXISTS (SELECT 1)");

    let res = parse_sql_statements("SELECT EXISTS (");
    assert_eq!(
        ParserError::ParserError(
            "Expected SELECT or a subquery in the query body, found: EOF".to_string()
        ),
        res.unwrap_err(),
    );

    let res = parse_sql_statements("SELECT EXISTS (NULL)");
    assert_eq!(
        ParserError::ParserError(
            "Expected SELECT or a subquery in the query body, found: NULL".to_string()
        ),
        res.unwrap_err(),
    );
}

#[test]
fn parse_create_view() {
    let sql = "CREATE VIEW myschema.myview AS SELECT foo FROM bar";
    match verified_stmt(sql) {
        SQLStatement::SQLCreateView {
            name,
            columns,
            query,
            materialized,
            with_options,
        } => {
            assert_eq!("myschema.myview", name.to_string());
            assert_eq!(Vec::<SQLIdent>::new(), columns);
            assert_eq!("SELECT foo FROM bar", query.to_string());
            assert!(!materialized);
            assert_eq!(with_options, vec![]);
        }
        _ => unreachable!(),
    }
}

#[test]
<<<<<<< HEAD
fn parse_create_view_with_columns() {
    let sql = "CREATE VIEW v (has, cols) AS SELECT 1, 2";
    match verified_stmt(sql) {
        SQLStatement::SQLCreateView {
            name,
            columns,
            query,
            materialized,
            with_options,
        } => {
            assert_eq!("v", name.to_string());
            assert_eq!(columns, vec!["has".to_string(), "cols".to_string()]);
            assert_eq!("SELECT 1, 2", query.to_string());
            assert!(!materialized);
            assert_eq!(with_options, vec![]);
        }
        _ => unreachable!(),
    }
}

#[test]
=======
>>>>>>> d180ef1e
fn parse_create_view_with_options() {
    let sql = "CREATE VIEW v WITH (foo = 'bar', a = 123) AS SELECT 1";
    match verified_stmt(sql) {
        SQLStatement::SQLCreateView { with_options, .. } => {
            assert_eq!(
                vec![
                    SQLOption {
                        name: "foo".into(),
                        value: Value::SingleQuotedString("bar".into())
                    },
                    SQLOption {
                        name: "a".into(),
                        value: Value::Long(123)
                    },
                ],
                with_options
            );
<<<<<<< HEAD
=======
        }
        _ => unreachable!(),
    }
}

#[test]
fn parse_create_view_with_columns() {
    let sql = "CREATE VIEW v (has, cols) AS SELECT 1, 2";
    match verified_stmt(sql) {
        SQLStatement::SQLCreateView {
            name,
            columns,
            with_options,
            query,
            materialized,
        } => {
            assert_eq!("v", name.to_string());
            assert_eq!(columns, vec!["has".to_string(), "cols".to_string()]);
            assert_eq!(with_options, vec![]);
            assert_eq!("SELECT 1, 2", query.to_string());
            assert!(!materialized);
>>>>>>> d180ef1e
        }
        _ => unreachable!(),
    }
}

#[test]
fn parse_create_materialized_view() {
    let sql = "CREATE MATERIALIZED VIEW myschema.myview AS SELECT foo FROM bar";
    match verified_stmt(sql) {
        SQLStatement::SQLCreateView {
            name,
            columns,
            query,
            materialized,
            with_options,
        } => {
            assert_eq!("myschema.myview", name.to_string());
            assert_eq!(Vec::<SQLIdent>::new(), columns);
            assert_eq!("SELECT foo FROM bar", query.to_string());
            assert!(materialized);
            assert_eq!(with_options, vec![]);
<<<<<<< HEAD
=======
        }
        _ => unreachable!(),
    }
}

#[test]
fn parse_drop_table() {
    let sql = "DROP TABLE foo";
    match verified_stmt(sql) {
        SQLStatement::SQLDrop {
            object_type,
            if_exists,
            names,
            cascade,
        } => {
            assert_eq!(false, if_exists);
            assert_eq!(SQLObjectType::Table, object_type);
            assert_eq!(
                vec!["foo"],
                names.iter().map(|n| n.to_string()).collect::<Vec<_>>()
            );
            assert_eq!(false, cascade);
        }
        _ => unreachable!(),
    }

    let sql = "DROP TABLE IF EXISTS foo, bar CASCADE";
    match verified_stmt(sql) {
        SQLStatement::SQLDrop {
            object_type,
            if_exists,
            names,
            cascade,
        } => {
            assert_eq!(true, if_exists);
            assert_eq!(SQLObjectType::Table, object_type);
            assert_eq!(
                vec!["foo", "bar"],
                names.iter().map(|n| n.to_string()).collect::<Vec<_>>()
            );
            assert_eq!(true, cascade);
        }
        _ => unreachable!(),
    }

    let sql = "DROP TABLE";
    assert_eq!(
        ParserError::ParserError("Expected identifier, found: EOF".to_string()),
        parse_sql_statements(sql).unwrap_err(),
    );

    let sql = "DROP TABLE IF EXISTS foo, bar CASCADE RESTRICT";
    assert_eq!(
        ParserError::ParserError("Cannot specify both CASCADE and RESTRICT in DROP".to_string()),
        parse_sql_statements(sql).unwrap_err(),
    );
}

#[test]
fn parse_drop_view() {
    let sql = "DROP VIEW myschema.myview";
    match verified_stmt(sql) {
        SQLStatement::SQLDrop {
            names, object_type, ..
        } => {
            assert_eq!(
                vec!["myschema.myview"],
                names.iter().map(|n| n.to_string()).collect::<Vec<_>>()
            );
            assert_eq!(SQLObjectType::View, object_type);
>>>>>>> d180ef1e
        }
        _ => unreachable!(),
    }
}

#[test]
fn parse_create_data_source_raw_schema() {
    let sql = "CREATE DATA SOURCE foo FROM 'bar' USING SCHEMA 'baz' WITH (name = 'val')";
    match verified_stmt(sql) {
        SQLStatement::SQLCreateDataSource {
            name,
            url,
            schema,
            with_options,
        } => {
            assert_eq!("foo", name.to_string());
            assert_eq!("bar", url);
            assert_eq!(DataSourceSchema::Raw("baz".into()), schema);
            assert_eq!(
                with_options,
                vec![SQLOption {
                    name: "name".into(),
                    value: Value::SingleQuotedString("val".into())
                },]
            );
        }
        _ => assert!(false),
    }
}

#[test]
fn parse_create_data_source_registry() {
    let sql = "CREATE DATA SOURCE foo FROM 'bar' USING SCHEMA REGISTRY 'http://localhost:8081'";
    match verified_stmt(sql) {
        SQLStatement::SQLCreateDataSource {
            name,
            url,
            schema,
            with_options,
        } => {
            assert_eq!("foo", name.to_string());
            assert_eq!("bar", url);
            assert_eq!(
                DataSourceSchema::Registry("http://localhost:8081".into()),
                schema
            );
            assert_eq!(with_options, vec![]);
        }
        _ => assert!(false),
    }
}

#[test]
fn parse_create_data_sink() {
    let sql = "CREATE DATA SINK foo FROM bar INTO 'baz' WITH (name = 'val')";
    match verified_stmt(sql) {
        SQLStatement::SQLCreateDataSink {
            name,
            from,
            url,
            with_options,
        } => {
            assert_eq!("foo", name.to_string());
            assert_eq!("bar", from.to_string());
            assert_eq!("baz", url);
            assert_eq!(
                with_options,
                vec![SQLOption {
                    name: "name".into(),
                    value: Value::SingleQuotedString("val".into())
                },]
            );
        }
        _ => assert!(false),
    }
}

#[test]
fn parse_drop_table() {
    let sql = "DROP TABLE foo";
    match verified_stmt(sql) {
        SQLStatement::SQLDropTable(SQLDrop {
            if_exists,
            names,
            cascade,
            restrict,
        }) => {
            assert_eq!(false, if_exists);
            assert_eq!(
                vec!["foo"],
                names.iter().map(|n| n.to_string()).collect::<Vec<_>>()
            );
            assert_eq!(false, cascade);
            assert_eq!(false, restrict);
        }
        _ => assert!(false),
    }

    let sql = "DROP TABLE IF EXISTS foo, bar CASCADE";
    match verified_stmt(sql) {
        SQLStatement::SQLDropTable(SQLDrop {
            if_exists,
            names,
            cascade,
            restrict,
        }) => {
            assert_eq!(true, if_exists);
            assert_eq!(
                vec!["foo", "bar"],
                names.iter().map(|n| n.to_string()).collect::<Vec<_>>()
            );
            assert_eq!(true, cascade);
            assert_eq!(false, restrict);
        }
        _ => assert!(false),
    }

    let sql = "DROP TABLE";
    assert!(parse_sql_statements(sql).is_err());

    let sql = "DROP TABLE IF EXISTS foo, bar CASCADE RESTRICT";
    assert!(parse_sql_statements(sql).is_err());
}

#[test]
fn parse_drop_data_source() {
    let sql = "DROP DATA SOURCE myschema.mydatasource";
    match verified_stmt(sql) {
        SQLStatement::SQLDropDataSource(SQLDrop { names, .. }) => {
            assert_eq!(
                vec!["myschema.mydatasource"],
                names.iter().map(|n| n.to_string()).collect::<Vec<_>>()
            );
        }
        _ => assert!(false),
    }
}

#[test]
fn parse_drop_view() {
    let sql = "DROP VIEW myschema.myview";
    match verified_stmt(sql) {
        SQLStatement::SQLDropView(SQLDrop { names, .. }) => {
            assert_eq!(
                vec!["myschema.myview"],
                names.iter().map(|n| n.to_string()).collect::<Vec<_>>()
            );
        }
        _ => assert!(false),
    }
}

#[test]
fn parse_peek() {
    let sql = "PEEK foo.bar";
    match verified_stmt(sql) {
        SQLStatement::SQLPeek { name } => {
            assert_eq!("foo.bar", name.to_string());
        }
        _ => assert!(false),
    }
}

#[test]
fn parse_tail() {
    let sql = "TAIL foo.bar";
    match verified_stmt(sql) {
        SQLStatement::SQLTail { name } => {
            assert_eq!("foo.bar", name.to_string());
        }
        _ => assert!(false),
    }
}

#[test]
fn parse_invalid_subquery_without_parens() {
    let res = parse_sql_statements("SELECT SELECT 1 FROM bar WHERE 1=1 FROM baz");
    assert_eq!(
        ParserError::ParserError("Expected end of statement, found: 1".to_string()),
        res.unwrap_err()
    );
}

#[test]
fn parse_offset() {
    let ast = verified_query("SELECT foo FROM bar OFFSET 2 ROWS");
    assert_eq!(ast.offset, Some(ASTNode::SQLValue(Value::Long(2))));
    let ast = verified_query("SELECT foo FROM bar WHERE foo = 4 OFFSET 2 ROWS");
    assert_eq!(ast.offset, Some(ASTNode::SQLValue(Value::Long(2))));
    let ast = verified_query("SELECT foo FROM bar ORDER BY baz OFFSET 2 ROWS");
    assert_eq!(ast.offset, Some(ASTNode::SQLValue(Value::Long(2))));
    let ast = verified_query("SELECT foo FROM bar WHERE foo = 4 ORDER BY baz OFFSET 2 ROWS");
    assert_eq!(ast.offset, Some(ASTNode::SQLValue(Value::Long(2))));
    let ast = verified_query("SELECT foo FROM (SELECT * FROM bar OFFSET 2 ROWS) OFFSET 2 ROWS");
    assert_eq!(ast.offset, Some(ASTNode::SQLValue(Value::Long(2))));
    match ast.body {
        SQLSetExpr::Select(s) => match s.relation {
            Some(TableFactor::Derived { subquery, .. }) => {
                assert_eq!(subquery.offset, Some(ASTNode::SQLValue(Value::Long(2))));
            }
            _ => panic!("Test broke"),
        },
        _ => panic!("Test broke"),
    }
}

#[test]
fn parse_singular_row_offset() {
    one_statement_parses_to(
        "SELECT foo FROM bar OFFSET 1 ROW",
        "SELECT foo FROM bar OFFSET 1 ROWS",
    );
}

#[test]
fn parse_fetch() {
    let ast = verified_query("SELECT foo FROM bar FETCH FIRST 2 ROWS ONLY");
    assert_eq!(
        ast.fetch,
        Some(Fetch {
            with_ties: false,
            percent: false,
            quantity: Some(ASTNode::SQLValue(Value::Long(2))),
        })
    );
    let ast = verified_query("SELECT foo FROM bar FETCH FIRST ROWS ONLY");
    assert_eq!(
        ast.fetch,
        Some(Fetch {
            with_ties: false,
            percent: false,
            quantity: None,
        })
    );
    let ast = verified_query("SELECT foo FROM bar WHERE foo = 4 FETCH FIRST 2 ROWS ONLY");
    assert_eq!(
        ast.fetch,
        Some(Fetch {
            with_ties: false,
            percent: false,
            quantity: Some(ASTNode::SQLValue(Value::Long(2))),
        })
    );
    let ast = verified_query("SELECT foo FROM bar ORDER BY baz FETCH FIRST 2 ROWS ONLY");
    assert_eq!(
        ast.fetch,
        Some(Fetch {
            with_ties: false,
            percent: false,
            quantity: Some(ASTNode::SQLValue(Value::Long(2))),
        })
    );
    let ast = verified_query(
        "SELECT foo FROM bar WHERE foo = 4 ORDER BY baz FETCH FIRST 2 ROWS WITH TIES",
    );
    assert_eq!(
        ast.fetch,
        Some(Fetch {
            with_ties: true,
            percent: false,
            quantity: Some(ASTNode::SQLValue(Value::Long(2))),
        })
    );
    let ast = verified_query("SELECT foo FROM bar FETCH FIRST 50 PERCENT ROWS ONLY");
    assert_eq!(
        ast.fetch,
        Some(Fetch {
            with_ties: false,
            percent: true,
            quantity: Some(ASTNode::SQLValue(Value::Long(50))),
        })
    );
    let ast = verified_query(
        "SELECT foo FROM bar WHERE foo = 4 ORDER BY baz OFFSET 2 ROWS FETCH FIRST 2 ROWS ONLY",
    );
    assert_eq!(ast.offset, Some(ASTNode::SQLValue(Value::Long(2))));
    assert_eq!(
        ast.fetch,
        Some(Fetch {
            with_ties: false,
            percent: false,
            quantity: Some(ASTNode::SQLValue(Value::Long(2))),
        })
    );
    let ast = verified_query(
        "SELECT foo FROM (SELECT * FROM bar FETCH FIRST 2 ROWS ONLY) FETCH FIRST 2 ROWS ONLY",
    );
    assert_eq!(
        ast.fetch,
        Some(Fetch {
            with_ties: false,
            percent: false,
            quantity: Some(ASTNode::SQLValue(Value::Long(2))),
        })
    );
    match ast.body {
        SQLSetExpr::Select(s) => match s.relation {
            Some(TableFactor::Derived { subquery, .. }) => {
                assert_eq!(
                    subquery.fetch,
                    Some(Fetch {
                        with_ties: false,
                        percent: false,
                        quantity: Some(ASTNode::SQLValue(Value::Long(2))),
                    })
                );
            }
            _ => panic!("Test broke"),
        },
        _ => panic!("Test broke"),
    }
    let ast = verified_query("SELECT foo FROM (SELECT * FROM bar OFFSET 2 ROWS FETCH FIRST 2 ROWS ONLY) OFFSET 2 ROWS FETCH FIRST 2 ROWS ONLY");
    assert_eq!(ast.offset, Some(ASTNode::SQLValue(Value::Long(2))));
    assert_eq!(
        ast.fetch,
        Some(Fetch {
            with_ties: false,
            percent: false,
            quantity: Some(ASTNode::SQLValue(Value::Long(2))),
        })
    );
    match ast.body {
        SQLSetExpr::Select(s) => match s.relation {
            Some(TableFactor::Derived { subquery, .. }) => {
                assert_eq!(subquery.offset, Some(ASTNode::SQLValue(Value::Long(2))));
                assert_eq!(
                    subquery.fetch,
                    Some(Fetch {
                        with_ties: false,
                        percent: false,
                        quantity: Some(ASTNode::SQLValue(Value::Long(2))),
                    })
                );
            }
            _ => panic!("Test broke"),
        },
        _ => panic!("Test broke"),
    }
}

#[test]
fn parse_fetch_variations() {
    one_statement_parses_to(
        "SELECT foo FROM bar FETCH FIRST 10 ROW ONLY",
        "SELECT foo FROM bar FETCH FIRST 10 ROWS ONLY",
    );
    one_statement_parses_to(
        "SELECT foo FROM bar FETCH NEXT 10 ROW ONLY",
        "SELECT foo FROM bar FETCH FIRST 10 ROWS ONLY",
    );
    one_statement_parses_to(
        "SELECT foo FROM bar FETCH NEXT 10 ROWS WITH TIES",
        "SELECT foo FROM bar FETCH FIRST 10 ROWS WITH TIES",
    );
    one_statement_parses_to(
        "SELECT foo FROM bar FETCH NEXT ROWS WITH TIES",
        "SELECT foo FROM bar FETCH FIRST ROWS WITH TIES",
    );
    one_statement_parses_to(
        "SELECT foo FROM bar FETCH FIRST ROWS ONLY",
        "SELECT foo FROM bar FETCH FIRST ROWS ONLY",
    );
}

#[test]
fn lateral_derived() {
    fn chk(lateral_in: bool) {
        let lateral_str = if lateral_in { "LATERAL " } else { "" };
        let sql = format!(
            "SELECT * FROM customer LEFT JOIN {}\
             (SELECT * FROM order WHERE order.customer = customer.id LIMIT 3) AS order ON true",
            lateral_str
        );
        let select = verified_only_select(&sql);
        assert_eq!(select.joins.len(), 1);
        assert_eq!(
            select.joins[0].join_operator,
            JoinOperator::LeftOuter(JoinConstraint::On(ASTNode::SQLValue(Value::Boolean(true))))
        );
        if let TableFactor::Derived {
            lateral,
            ref subquery,
            alias: Some(ref alias),
        } = select.joins[0].relation
        {
            assert_eq!(lateral_in, lateral);
            assert_eq!("order".to_string(), alias.name);
            assert_eq!(
                subquery.to_string(),
                "SELECT * FROM order WHERE order.customer = customer.id LIMIT 3"
            );
        } else {
            unreachable!()
        }
    }
    chk(false);
    chk(true);

    let sql = "SELECT * FROM customer LEFT JOIN LATERAL generate_series(1, customer.id)";
    let res = parse_sql_statements(sql);
    assert_eq!(
        ParserError::ParserError(
            "Expected subquery after LATERAL, found: generate_series".to_string()
        ),
        res.unwrap_err()
    );

    let sql = "SELECT * FROM a LEFT JOIN LATERAL (b CROSS JOIN c)";
    let res = parse_sql_statements(sql);
    assert_eq!(
        ParserError::ParserError("Expected subquery after LATERAL, found nested join".to_string()),
        res.unwrap_err()
    );
}

#[test]
#[should_panic(
    expected = "Parse results with GenericSqlDialect are different from PostgreSqlDialect"
)]
fn ensure_multiple_dialects_are_tested() {
    // The SQL here must be parsed differently by different dialects.
    // At the time of writing, `@foo` is accepted as a valid identifier
    // by the Generic and the MSSQL dialect, but not by Postgres and ANSI.
    let _ = parse_sql_statements("SELECT @foo");
}

fn parse_sql_statements(sql: &str) -> Result<Vec<SQLStatement>, ParserError> {
    all_dialects().parse_sql_statements(sql)
}

fn one_statement_parses_to(sql: &str, canonical: &str) -> SQLStatement {
    all_dialects().one_statement_parses_to(sql, canonical)
}

fn verified_stmt(query: &str) -> SQLStatement {
    all_dialects().verified_stmt(query)
}

fn verified_query(query: &str) -> SQLQuery {
    all_dialects().verified_query(query)
}

fn verified_only_select(query: &str) -> SQLSelect {
    all_dialects().verified_only_select(query)
}

fn verified_expr(query: &str) -> ASTNode {
    all_dialects().verified_expr(query)
}<|MERGE_RESOLUTION|>--- conflicted
+++ resolved
@@ -1,22 +1,3 @@
-// Copyright 2018 Grove Enterprises LLC
-//
-// Licensed under the Apache License, Version 2.0 (the "License");
-// you may not use this file except in compliance with the License.
-// You may obtain a copy of the License at
-//
-// http://www.apache.org/licenses/LICENSE-2.0
-//
-// Unless required by applicable law or agreed to in writing, software
-// distributed under the License is distributed on an "AS IS" BASIS,
-// WITHOUT WARRANTIES OR CONDITIONS OF ANY KIND, either express or implied.
-// See the License for the specific language governing permissions and
-// limitations under the License.
-//
-// Additional modifications to this file may have been made by Timely
-// Data, Inc. See the version control log for precise modification
-// information. The derived work is copyright 2019 Timely Data and
-// is not licensed under the terms of the above license.
-
 #![warn(clippy::all)]
 //! Test SQL syntax, which all sqlparser dialects must parse in the same way.
 //!
@@ -40,7 +21,6 @@
     ];
     let rows1 = vec![row.clone()];
     let rows2 = vec![row.clone(), row];
-<<<<<<< HEAD
 
     let sql = "INSERT INTO customer VALUES (1, 2, 3)";
     check_one(sql, "customer", &[], &rows1);
@@ -51,18 +31,6 @@
     let sql = "INSERT INTO public.customer VALUES (1, 2, 3)";
     check_one(sql, "public.customer", &[], &rows1);
 
-=======
-
-    let sql = "INSERT INTO customer VALUES (1, 2, 3)";
-    check_one(sql, "customer", &[], &rows1);
-
-    let sql = "INSERT INTO customer VALUES (1, 2, 3), (1, 2, 3)";
-    check_one(sql, "customer", &[], &rows2);
-
-    let sql = "INSERT INTO public.customer VALUES (1, 2, 3)";
-    check_one(sql, "public.customer", &[], &rows1);
-
->>>>>>> d180ef1e
     let sql = "INSERT INTO db.public.customer VALUES (1, 2, 3)";
     check_one(sql, "db.public.customer", &[], &rows1);
 
@@ -78,11 +46,7 @@
         sql: &str,
         expected_table_name: &str,
         expected_columns: &[String],
-<<<<<<< HEAD
-        expected_rows: &Vec<Vec<ASTNode>>,
-=======
         expected_rows: &[Vec<ASTNode>],
->>>>>>> d180ef1e
     ) {
         match verified_stmt(sql) {
             SQLStatement::SQLInsert {
@@ -94,13 +58,9 @@
                 assert_eq!(table_name.to_string(), expected_table_name);
                 assert_eq!(columns, expected_columns);
                 match &source.body {
-<<<<<<< HEAD
-                    SQLSetExpr::Values(SQLValues(values)) => assert_eq!(values, expected_rows),
-=======
                     SQLSetExpr::Values(SQLValues(values)) => {
                         assert_eq!(values.as_slice(), expected_rows)
                     }
->>>>>>> d180ef1e
                     _ => unreachable!(),
                 }
             }
@@ -254,17 +214,7 @@
 
 #[test]
 fn parse_select_all() {
-<<<<<<< HEAD
-    let sql = "SELECT ALL name FROM customer";
-    let select = verified_only_select(sql);
-    assert_eq!(false, select.distinct);
-    assert_eq!(
-        &SQLSelectItem::UnnamedExpression(ASTNode::SQLIdentifier("name".to_string())),
-        only(&select.projection)
-    );
-=======
     one_statement_parses_to("SELECT ALL name FROM customer", "SELECT name FROM customer");
->>>>>>> d180ef1e
 }
 
 #[test]
@@ -705,23 +655,6 @@
     use self::SQLOperator::*;
     let sql = "SELECT * FROM t WHERE 1 BETWEEN 1 + 2 AND 3 + 4 IS NULL";
     let select = verified_only_select(sql);
-<<<<<<< HEAD
-    let low = SQLBinaryExpr {
-        left: Box::new(ASTNode::SQLValue(Value::Long(1))),
-        op: Plus,
-        right: Box::new(ASTNode::SQLValue(Value::Long(2))),
-    };
-    let high = SQLBinaryExpr {
-        left: Box::new(ASTNode::SQLValue(Value::Long(3))),
-        op: Plus,
-        right: Box::new(ASTNode::SQLValue(Value::Long(4))),
-    };
-    assert_eq!(
-        ASTNode::SQLIsNull(Box::new(ASTNode::SQLBetween {
-            expr: Box::new(ASTNode::SQLValue(Value::Long(1))),
-            low: Box::new(low),
-            high: Box::new(high),
-=======
     assert_eq!(
         ASTNode::SQLIsNull(Box::new(ASTNode::SQLBetween {
             expr: Box::new(ASTNode::SQLValue(Value::Long(1))),
@@ -735,13 +668,10 @@
                 op: Plus,
                 right: Box::new(ASTNode::SQLValue(Value::Long(4))),
             }),
->>>>>>> d180ef1e
             negated: false,
         })),
         select.selection.unwrap()
     );
-<<<<<<< HEAD
-=======
 
     let sql = "SELECT * FROM t WHERE 1 = 1 AND 1 + x BETWEEN 1 AND 2";
     let select = verified_only_select(sql);
@@ -766,7 +696,6 @@
         },
         select.selection.unwrap(),
     )
->>>>>>> d180ef1e
 }
 
 #[test]
@@ -901,31 +830,16 @@
                name VARCHAR(100) NOT NULL,\
                lat DOUBLE NULL,\
                lng DOUBLE,
-<<<<<<< HEAD
-               PRIMARY KEY (lat, lng),
-               constrained INT NULL CONSTRAINT pkey PRIMARY KEY NOT NULL UNIQUE,
-               CONSTRAINT constrained_again UNIQUE (constrained),
-               CHECK (lat + lng = 42)
-           )";
-=======
                constrained INT NULL CONSTRAINT pkey PRIMARY KEY NOT NULL UNIQUE CHECK (constrained > 0),
                ref INT REFERENCES othertable (a, b))";
->>>>>>> d180ef1e
     let ast = one_statement_parses_to(
         sql,
         "CREATE TABLE uk_cities (\
          name character varying(100) NOT NULL, \
          lat double NULL, \
          lng double, \
-<<<<<<< HEAD
-         constrained int NULL CONSTRAINT pkey PRIMARY KEY NOT NULL UNIQUE, \
-         PRIMARY KEY (lat, lng), \
-         CONSTRAINT constrained_again UNIQUE (constrained), \
-         CHECK (lat + lng = 42))",
-=======
          constrained int NULL CONSTRAINT pkey PRIMARY KEY NOT NULL UNIQUE CHECK (constrained > 0), \
          ref int REFERENCES othertable (a, b))",
->>>>>>> d180ef1e
     );
     match ast {
         SQLStatement::SQLCreateTable {
@@ -944,87 +858,24 @@
                     SQLColumnDef {
                         name: "name".into(),
                         data_type: SQLType::Varchar(Some(100)),
-<<<<<<< HEAD
-                        constraints: vec![SQLColumnConstraint::NotNull],
-=======
                         collation: None,
                         constraints: vec![ColumnConstraint::NotNull],
->>>>>>> d180ef1e
                     },
                     SQLColumnDef {
                         name: "lat".into(),
                         data_type: SQLType::Double,
-<<<<<<< HEAD
-                        constraints: vec![SQLColumnConstraint::Null],
-=======
                         collation: None,
                         constraints: vec![ColumnConstraint::Null],
->>>>>>> d180ef1e
                     },
                     SQLColumnDef {
                         name: "lng".into(),
                         data_type: SQLType::Double,
-<<<<<<< HEAD
-=======
                         collation: None,
->>>>>>> d180ef1e
                         constraints: vec![],
                     },
                     SQLColumnDef {
                         name: "constrained".into(),
                         data_type: SQLType::Int,
-<<<<<<< HEAD
-                        constraints: vec![
-                            SQLColumnConstraint::Null,
-                            SQLColumnConstraint::PrimaryKey(Some("pkey".into())),
-                            SQLColumnConstraint::NotNull,
-                            SQLColumnConstraint::Unique(None),
-                        ],
-                    }
-                ]
-            );
-            assert_eq!(
-                constraints,
-                vec![
-                    SQLTableConstraint::PrimaryKey {
-                        name: None,
-                        columns: vec!["lat".into(), "lng".into()],
-                    },
-                    SQLTableConstraint::Unique {
-                        name: Some("constrained_again".into()),
-                        columns: vec!["constrained".into()],
-                    },
-                    SQLTableConstraint::Check {
-                        name: None,
-                        expr: verified_expr("lat + lng = 42"),
-                    },
-                ]
-            );
-            assert_eq!(with_options, vec![]);
-        }
-        _ => unreachable!(),
-    }
-}
-
-#[test]
-fn parse_create_table_with_options() {
-    let sql = "CREATE TABLE t (c int) WITH (foo = 'bar', a = 123)";
-    match verified_stmt(sql) {
-        SQLStatement::SQLCreateTable { with_options, .. } => {
-            assert_eq!(
-                vec![
-                    SQLOption {
-                        name: "foo".into(),
-                        value: Value::SingleQuotedString("bar".into())
-                    },
-                    SQLOption {
-                        name: "a".into(),
-                        value: Value::Long(123)
-                    },
-                ],
-                with_options
-            );
-=======
                         collation: None,
                         constraints: vec![
                             ColumnConstraint::Null,
@@ -1057,7 +908,6 @@
             );
             assert!(constraints.is_empty());
             assert_eq!(with_options, vec![]);
->>>>>>> d180ef1e
         }
         _ => unreachable!(),
     }
@@ -1124,39 +974,24 @@
                     SQLColumnDef {
                         name: "name".into(),
                         data_type: SQLType::Varchar(Some(100)),
-<<<<<<< HEAD
-                        constraints: vec![SQLColumnConstraint::NotNull],
-=======
                         collation: None,
                         constraints: vec![ColumnConstraint::NotNull],
->>>>>>> d180ef1e
                     },
                     SQLColumnDef {
                         name: "lat".into(),
                         data_type: SQLType::Double,
-<<<<<<< HEAD
-                        constraints: vec![SQLColumnConstraint::Null],
-=======
                         collation: None,
                         constraints: vec![ColumnConstraint::Null],
->>>>>>> d180ef1e
                     },
                     SQLColumnDef {
                         name: "lng".into(),
                         data_type: SQLType::Double,
-<<<<<<< HEAD
-=======
                         collation: None,
->>>>>>> d180ef1e
                         constraints: vec![],
                     },
                 ]
             );
-<<<<<<< HEAD
-            assert_eq!(constraints, vec![]);
-=======
             assert!(constraints.is_empty());
->>>>>>> d180ef1e
 
             assert!(external);
             assert_eq!(FileFormat::TEXTFILE, file_format.unwrap());
@@ -1172,21 +1007,6 @@
 fn parse_create_table_empty() {
     // Zero-column tables are weird, but supported by at least PostgreSQL.
     let _ = verified_stmt("CREATE TABLE t ()");
-<<<<<<< HEAD
-}
-
-#[test]
-fn parse_alter_table_constraint_primary_key() {
-    let sql = "ALTER TABLE bazaar.address \
-               ADD CONSTRAINT address_pkey PRIMARY KEY (address_id)";
-    match verified_stmt(sql) {
-        SQLStatement::SQLAlterTable { name, .. } => {
-            assert_eq!(name.to_string(), "bazaar.address");
-        }
-        _ => unreachable!(),
-    }
-=======
->>>>>>> d180ef1e
 }
 
 #[test]
@@ -1309,17 +1129,6 @@
     );
 
     one_statement_parses_to("SELECT x'deadBEEF'", "SELECT X'deadBEEF'");
-<<<<<<< HEAD
-
-    let res = parse_sql_statements("SELECT X'abcdefgfedcba'");
-    assert_eq!(
-        ParserError::ParserError(
-            "Hexadecimal string literal contains non-hex character: g".to_string()
-        ),
-        res.unwrap_err()
-    );
-=======
->>>>>>> d180ef1e
 }
 
 #[test]
@@ -2026,9 +1835,6 @@
     let sql = "SELECT * FROM t WHERE EXISTS (SELECT 1)";
     let select = verified_only_select(sql);
     assert_eq!(
-<<<<<<< HEAD
-        ASTNode::SQLExists(Box::new(expected_inner)),
-=======
         ASTNode::SQLExists(Box::new(expected_inner.clone())),
         select.selection.unwrap(),
     );
@@ -2040,7 +1846,6 @@
             operator: SQLOperator::Not,
             expr: Box::new(ASTNode::SQLExists(Box::new(expected_inner))),
         },
->>>>>>> d180ef1e
         select.selection.unwrap(),
     );
 
@@ -2086,30 +1891,6 @@
 }
 
 #[test]
-<<<<<<< HEAD
-fn parse_create_view_with_columns() {
-    let sql = "CREATE VIEW v (has, cols) AS SELECT 1, 2";
-    match verified_stmt(sql) {
-        SQLStatement::SQLCreateView {
-            name,
-            columns,
-            query,
-            materialized,
-            with_options,
-        } => {
-            assert_eq!("v", name.to_string());
-            assert_eq!(columns, vec!["has".to_string(), "cols".to_string()]);
-            assert_eq!("SELECT 1, 2", query.to_string());
-            assert!(!materialized);
-            assert_eq!(with_options, vec![]);
-        }
-        _ => unreachable!(),
-    }
-}
-
-#[test]
-=======
->>>>>>> d180ef1e
 fn parse_create_view_with_options() {
     let sql = "CREATE VIEW v WITH (foo = 'bar', a = 123) AS SELECT 1";
     match verified_stmt(sql) {
@@ -2127,8 +1908,6 @@
                 ],
                 with_options
             );
-<<<<<<< HEAD
-=======
         }
         _ => unreachable!(),
     }
@@ -2150,7 +1929,6 @@
             assert_eq!(with_options, vec![]);
             assert_eq!("SELECT 1, 2", query.to_string());
             assert!(!materialized);
->>>>>>> d180ef1e
         }
         _ => unreachable!(),
     }
@@ -2172,79 +1950,6 @@
             assert_eq!("SELECT foo FROM bar", query.to_string());
             assert!(materialized);
             assert_eq!(with_options, vec![]);
-<<<<<<< HEAD
-=======
-        }
-        _ => unreachable!(),
-    }
-}
-
-#[test]
-fn parse_drop_table() {
-    let sql = "DROP TABLE foo";
-    match verified_stmt(sql) {
-        SQLStatement::SQLDrop {
-            object_type,
-            if_exists,
-            names,
-            cascade,
-        } => {
-            assert_eq!(false, if_exists);
-            assert_eq!(SQLObjectType::Table, object_type);
-            assert_eq!(
-                vec!["foo"],
-                names.iter().map(|n| n.to_string()).collect::<Vec<_>>()
-            );
-            assert_eq!(false, cascade);
-        }
-        _ => unreachable!(),
-    }
-
-    let sql = "DROP TABLE IF EXISTS foo, bar CASCADE";
-    match verified_stmt(sql) {
-        SQLStatement::SQLDrop {
-            object_type,
-            if_exists,
-            names,
-            cascade,
-        } => {
-            assert_eq!(true, if_exists);
-            assert_eq!(SQLObjectType::Table, object_type);
-            assert_eq!(
-                vec!["foo", "bar"],
-                names.iter().map(|n| n.to_string()).collect::<Vec<_>>()
-            );
-            assert_eq!(true, cascade);
-        }
-        _ => unreachable!(),
-    }
-
-    let sql = "DROP TABLE";
-    assert_eq!(
-        ParserError::ParserError("Expected identifier, found: EOF".to_string()),
-        parse_sql_statements(sql).unwrap_err(),
-    );
-
-    let sql = "DROP TABLE IF EXISTS foo, bar CASCADE RESTRICT";
-    assert_eq!(
-        ParserError::ParserError("Cannot specify both CASCADE and RESTRICT in DROP".to_string()),
-        parse_sql_statements(sql).unwrap_err(),
-    );
-}
-
-#[test]
-fn parse_drop_view() {
-    let sql = "DROP VIEW myschema.myview";
-    match verified_stmt(sql) {
-        SQLStatement::SQLDrop {
-            names, object_type, ..
-        } => {
-            assert_eq!(
-                vec!["myschema.myview"],
-                names.iter().map(|n| n.to_string()).collect::<Vec<_>>()
-            );
-            assert_eq!(SQLObjectType::View, object_type);
->>>>>>> d180ef1e
         }
         _ => unreachable!(),
     }
@@ -2326,74 +2031,91 @@
 fn parse_drop_table() {
     let sql = "DROP TABLE foo";
     match verified_stmt(sql) {
-        SQLStatement::SQLDropTable(SQLDrop {
+        SQLStatement::SQLDrop {
+            object_type,
             if_exists,
             names,
             cascade,
-            restrict,
-        }) => {
+        } => {
             assert_eq!(false, if_exists);
+            assert_eq!(SQLObjectType::Table, object_type);
             assert_eq!(
                 vec!["foo"],
                 names.iter().map(|n| n.to_string()).collect::<Vec<_>>()
             );
             assert_eq!(false, cascade);
-            assert_eq!(false, restrict);
-        }
-        _ => assert!(false),
+        }
+        _ => unreachable!(),
     }
 
     let sql = "DROP TABLE IF EXISTS foo, bar CASCADE";
     match verified_stmt(sql) {
-        SQLStatement::SQLDropTable(SQLDrop {
+        SQLStatement::SQLDrop {
+            object_type,
             if_exists,
             names,
             cascade,
-            restrict,
-        }) => {
+        } => {
             assert_eq!(true, if_exists);
+            assert_eq!(SQLObjectType::Table, object_type);
             assert_eq!(
                 vec!["foo", "bar"],
                 names.iter().map(|n| n.to_string()).collect::<Vec<_>>()
             );
             assert_eq!(true, cascade);
-            assert_eq!(false, restrict);
-        }
-        _ => assert!(false),
+        }
+        _ => unreachable!(),
     }
 
     let sql = "DROP TABLE";
-    assert!(parse_sql_statements(sql).is_err());
+    assert_eq!(
+        ParserError::ParserError("Expected identifier, found: EOF".to_string()),
+        parse_sql_statements(sql).unwrap_err(),
+    );
 
     let sql = "DROP TABLE IF EXISTS foo, bar CASCADE RESTRICT";
-    assert!(parse_sql_statements(sql).is_err());
+    assert_eq!(
+        ParserError::ParserError("Cannot specify both CASCADE and RESTRICT in DROP".to_string()),
+        parse_sql_statements(sql).unwrap_err(),
+    );
+}
+
+#[test]
+fn parse_drop_view() {
+    let sql = "DROP VIEW myschema.myview";
+    match verified_stmt(sql) {
+        SQLStatement::SQLDrop {
+            names, object_type, ..
+        } => {
+            assert_eq!(
+                vec!["myschema.myview"],
+                names.iter().map(|n| n.to_string()).collect::<Vec<_>>()
+            );
+            assert_eq!(SQLObjectType::View, object_type);
+        }
+        _ => unreachable!(),
+    }
 }
 
 #[test]
 fn parse_drop_data_source() {
     let sql = "DROP DATA SOURCE myschema.mydatasource";
     match verified_stmt(sql) {
-        SQLStatement::SQLDropDataSource(SQLDrop { names, .. }) => {
+        SQLStatement::SQLDrop {
+            object_type,
+            if_exists,
+            names,
+            cascade,
+        } => {
+            assert_eq!(false, if_exists);
+            assert_eq!(SQLObjectType::DataSource, object_type);
             assert_eq!(
                 vec!["myschema.mydatasource"],
                 names.iter().map(|n| n.to_string()).collect::<Vec<_>>()
             );
-        }
-        _ => assert!(false),
-    }
-}
-
-#[test]
-fn parse_drop_view() {
-    let sql = "DROP VIEW myschema.myview";
-    match verified_stmt(sql) {
-        SQLStatement::SQLDropView(SQLDrop { names, .. }) => {
-            assert_eq!(
-                vec!["myschema.myview"],
-                names.iter().map(|n| n.to_string()).collect::<Vec<_>>()
-            );
-        }
-        _ => assert!(false),
+            assert_eq!(false, cascade);
+        }
+        _ => unreachable!(),
     }
 }
 
