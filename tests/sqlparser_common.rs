--- conflicted
+++ resolved
@@ -878,58 +878,30 @@
                         name: "name".into(),
                         data_type: SQLType::Varchar(Some(100)),
                         collation: None,
-<<<<<<< HEAD
-                        constraints: vec![ColumnConstraint::NotNull],
-=======
                         options: vec![ColumnOptionDef {
                             name: None,
                             option: ColumnOption::NotNull
                         }],
->>>>>>> 5064813b
                     },
                     SQLColumnDef {
                         name: "lat".into(),
                         data_type: SQLType::Double,
                         collation: None,
-<<<<<<< HEAD
-                        constraints: vec![ColumnConstraint::Null],
-=======
                         options: vec![ColumnOptionDef {
                             name: None,
                             option: ColumnOption::Null
                         }],
->>>>>>> 5064813b
                     },
                     SQLColumnDef {
                         name: "lng".into(),
                         data_type: SQLType::Double,
                         collation: None,
-<<<<<<< HEAD
-                        constraints: vec![],
-=======
                         options: vec![],
->>>>>>> 5064813b
                     },
                     SQLColumnDef {
                         name: "constrained".into(),
                         data_type: SQLType::Int,
                         collation: None,
-<<<<<<< HEAD
-                        constraints: vec![
-                            ColumnConstraint::Null,
-                            ColumnConstraint::Unique {
-                                name: Some("pkey".into()),
-                                is_primary: true
-                            },
-                            ColumnConstraint::NotNull,
-                            ColumnConstraint::Unique {
-                                name: None,
-                                is_primary: false
-                            },
-                            ColumnConstraint::Check {
-                                name: None,
-                                expr: Box::new(verified_expr("constrained > 0")),
-=======
                         options: vec![
                             ColumnOptionDef {
                                 name: None,
@@ -950,7 +922,6 @@
                             ColumnOptionDef {
                                 name: None,
                                 option: ColumnOption::Check(verified_expr("constrained > 0")),
->>>>>>> 5064813b
                             }
                         ],
                     },
@@ -958,13 +929,6 @@
                         name: "ref".into(),
                         data_type: SQLType::Int,
                         collation: None,
-<<<<<<< HEAD
-                        constraints: vec![ColumnConstraint::ForeignKey {
-                            name: None,
-                            foreign_table: SQLObjectName(vec!["othertable".into()]),
-                            referred_columns: vec!["a".into(), "b".into(),],
-                        },]
-=======
                         options: vec![ColumnOptionDef {
                             name: None,
                             option: ColumnOption::ForeignKey {
@@ -972,7 +936,6 @@
                                 referred_columns: vec!["a".into(), "b".into(),],
                             }
                         }]
->>>>>>> 5064813b
                     }
                 ]
             );
@@ -1051,37 +1014,25 @@
                         name: "name".into(),
                         data_type: SQLType::Varchar(Some(100)),
                         collation: None,
-<<<<<<< HEAD
-                        constraints: vec![ColumnConstraint::NotNull],
-=======
                         options: vec![ColumnOptionDef {
                             name: None,
                             option: ColumnOption::NotNull
                         }],
->>>>>>> 5064813b
                     },
                     SQLColumnDef {
                         name: "lat".into(),
                         data_type: SQLType::Double,
                         collation: None,
-<<<<<<< HEAD
-                        constraints: vec![ColumnConstraint::Null],
-=======
                         options: vec![ColumnOptionDef {
                             name: None,
                             option: ColumnOption::Null
                         }],
->>>>>>> 5064813b
                     },
                     SQLColumnDef {
                         name: "lng".into(),
                         data_type: SQLType::Double,
                         collation: None,
-<<<<<<< HEAD
-                        constraints: vec![],
-=======
                         options: vec![],
->>>>>>> 5064813b
                     },
                 ]
             );
@@ -1262,21 +1213,10 @@
     assert_eq!(
         &ASTNode::SQLValue(Value::Interval {
             value: "1-1".into(),
-<<<<<<< HEAD
-            start_qualifier: SQLIntervalQualifier {
-                field: SQLDateTimeField::Year,
-                precision: None,
-            },
-            end_qualifier: SQLIntervalQualifier {
-                field: SQLDateTimeField::Month,
-                precision: None,
-            }
-=======
             leading_field: SQLDateTimeField::Year,
             leading_precision: None,
             last_field: Some(SQLDateTimeField::Month),
             fractional_seconds_precision: None,
->>>>>>> 5064813b
         }),
         expr_from_projection(only(&select.projection)),
     );
@@ -1286,21 +1226,10 @@
     assert_eq!(
         &ASTNode::SQLValue(Value::Interval {
             value: "01:01.01".into(),
-<<<<<<< HEAD
-            start_qualifier: SQLIntervalQualifier {
-                field: SQLDateTimeField::Minute,
-                precision: Some(5),
-            },
-            end_qualifier: SQLIntervalQualifier {
-                field: SQLDateTimeField::Second,
-                precision: Some(5),
-            }
-=======
             leading_field: SQLDateTimeField::Minute,
             leading_precision: Some(5),
             last_field: Some(SQLDateTimeField::Second),
             fractional_seconds_precision: Some(5),
->>>>>>> 5064813b
         }),
         expr_from_projection(only(&select.projection)),
     );
@@ -1310,21 +1239,10 @@
     assert_eq!(
         &ASTNode::SQLValue(Value::Interval {
             value: "1".into(),
-<<<<<<< HEAD
-            start_qualifier: SQLIntervalQualifier {
-                field: SQLDateTimeField::Second,
-                precision: Some(5),
-            },
-            end_qualifier: SQLIntervalQualifier {
-                field: SQLDateTimeField::Second,
-                precision: Some(4),
-            }
-=======
             leading_field: SQLDateTimeField::Second,
             leading_precision: Some(5),
             last_field: None,
             fractional_seconds_precision: Some(4),
->>>>>>> 5064813b
         }),
         expr_from_projection(only(&select.projection)),
     );
@@ -1334,21 +1252,10 @@
     assert_eq!(
         &ASTNode::SQLValue(Value::Interval {
             value: "10".into(),
-<<<<<<< HEAD
-            start_qualifier: SQLIntervalQualifier {
-                field: SQLDateTimeField::Hour,
-                precision: None,
-            },
-            end_qualifier: SQLIntervalQualifier {
-                field: SQLDateTimeField::Hour,
-                precision: None,
-            }
-=======
             leading_field: SQLDateTimeField::Hour,
             leading_precision: None,
             last_field: None,
             fractional_seconds_precision: None,
->>>>>>> 5064813b
         }),
         expr_from_projection(only(&select.projection)),
     );
@@ -1358,42 +1265,14 @@
     assert_eq!(
         &ASTNode::SQLValue(Value::Interval {
             value: "10".into(),
-<<<<<<< HEAD
-            start_qualifier: SQLIntervalQualifier {
-                field: SQLDateTimeField::Hour,
-                precision: Some(1),
-            },
-            end_qualifier: SQLIntervalQualifier {
-                field: SQLDateTimeField::Hour,
-                precision: Some(1),
-            }
-=======
             leading_field: SQLDateTimeField::Hour,
             leading_precision: Some(1),
             last_field: None,
             fractional_seconds_precision: None,
->>>>>>> 5064813b
         }),
         expr_from_projection(only(&select.projection)),
     );
 
-<<<<<<< HEAD
-    let sql = "SELECT INTERVAL '10' HOUR (1) TO HOUR (2)";
-    let select = verified_only_select(sql);
-    assert_eq!(
-        &ASTNode::SQLValue(Value::Interval {
-            value: "10".into(),
-            start_qualifier: SQLIntervalQualifier {
-                field: SQLDateTimeField::Hour,
-                precision: Some(1),
-            },
-            end_qualifier: SQLIntervalQualifier {
-                field: SQLDateTimeField::Hour,
-                precision: Some(2),
-            }
-        }),
-        expr_from_projection(only(&select.projection)),
-=======
     let result = parse_sql_statements("SELECT INTERVAL '1' SECOND TO SECOND");
     assert_eq!(
         ParserError::ParserError("Expected end of statement, found: SECOND".to_string()),
@@ -1404,7 +1283,6 @@
     assert_eq!(
         ParserError::ParserError("Expected end of statement, found: (".to_string()),
         result.unwrap_err(),
->>>>>>> 5064813b
     );
 
     verified_only_select("SELECT INTERVAL '1' YEAR");
@@ -1826,30 +1704,18 @@
     }
 
     macro_rules! nest {
-<<<<<<< HEAD
-        ($base:expr, $($join:expr),*) => {
-            TableFactor::NestedJoin {
-                base: Box::new($base),
-                joins: vec![$(join($join)),*]
-            }
-=======
         ($base:expr $(, $join:expr)*) => {
             TableFactor::NestedJoin(Box::new(TableWithJoins {
                 relation: $base,
                 joins: vec![$(join($join)),*]
             }))
->>>>>>> 5064813b
         };
     }
 
     let sql = "SELECT * FROM a NATURAL JOIN (b NATURAL JOIN (c NATURAL JOIN d NATURAL JOIN e)) \
                NATURAL JOIN (f NATURAL JOIN (g NATURAL JOIN h))";
     assert_eq!(
-<<<<<<< HEAD
-        verified_only_select(sql).joins,
-=======
         only(&verified_only_select(sql).from).joins,
->>>>>>> 5064813b
         vec![
             join(nest!(table("b"), nest!(table("c"), table("d"), table("e")))),
             join(nest!(table("f"), nest!(table("g"), table("h"))))
@@ -1858,10 +1724,6 @@
 
     let sql = "SELECT * FROM (a NATURAL JOIN b) NATURAL JOIN c";
     let select = verified_only_select(sql);
-<<<<<<< HEAD
-    assert_eq!(select.relation.unwrap(), nest!(table("a"), table("b")),);
-    assert_eq!(select.joins, vec![join(table("c"))],)
-=======
     let from = only(select.from);
     assert_eq!(from.relation, nest!(table("a"), table("b")));
     assert_eq!(from.joins, vec![join(table("c"))]);
@@ -1880,7 +1742,6 @@
         from.joins,
         vec![join(nest!(nest!(nest!(table("b"), table("c")))))]
     );
->>>>>>> 5064813b
 }
 
 #[test]
@@ -2618,8 +2479,6 @@
         ParserError::ParserError("Expected subquery after LATERAL, found nested join".to_string()),
         res.unwrap_err()
     );
-<<<<<<< HEAD
-=======
 }
 
 #[test]
@@ -2740,7 +2599,6 @@
     one_statement_parses_to("ROLLBACK TRANSACTION AND CHAIN", "ROLLBACK AND CHAIN");
     one_statement_parses_to("ROLLBACK WORK", "ROLLBACK");
     one_statement_parses_to("ROLLBACK TRANSACTION", "ROLLBACK");
->>>>>>> 5064813b
 }
 
 #[test]
