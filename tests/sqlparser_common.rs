--- conflicted
+++ resolved
@@ -514,11 +514,7 @@
 fn parse_between_with_expr() {
     use self::ASTNode::*;
     use self::SQLOperator::*;
-<<<<<<< HEAD
-    let sql = "SELECT * FROM t WHERE 1 BETWEEN 1 + 2 AND 3 + 4";
-=======
     let sql = "SELECT * FROM t WHERE 1 BETWEEN 1 + 2 AND 3 + 4 IS NULL";
->>>>>>> 4ffcab4c
     let select = verified_only_select(sql);
     let low = SQLBinaryExpr {
         left: Box::new(ASTNode::SQLValue(Value::Long(1))),
@@ -531,20 +527,12 @@
         right: Box::new(ASTNode::SQLValue(Value::Long(4))),
     };
     assert_eq!(
-<<<<<<< HEAD
-        ASTNode::SQLBetween {
-=======
         ASTNode::SQLIsNull(Box::new(ASTNode::SQLBetween {
->>>>>>> 4ffcab4c
             expr: Box::new(ASTNode::SQLValue(Value::Long(1))),
             low: Box::new(low),
             high: Box::new(high),
             negated: false,
-<<<<<<< HEAD
-        },
-=======
         })),
->>>>>>> 4ffcab4c
         select.selection.unwrap()
     );
 }
