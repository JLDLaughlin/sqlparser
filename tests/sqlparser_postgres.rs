// Licensed under the Apache License, Version 2.0 (the "License");
// you may not use this file except in compliance with the License.
// You may obtain a copy of the License at
//
// http://www.apache.org/licenses/LICENSE-2.0
//
// Unless required by applicable law or agreed to in writing, software
// distributed under the License is distributed on an "AS IS" BASIS,
// WITHOUT WARRANTIES OR CONDITIONS OF ANY KIND, either express or implied.
// See the License for the specific language governing permissions and
// limitations under the License.

#![warn(clippy::all)]
//! Test SQL syntax specific to PostgreSQL. The parser based on the
//! generic dialect is also tested (on the inputs it can handle).

use sqlparser::ast::*;
use sqlparser::dialect::{GenericDialect, PostgreSqlDialect};
use sqlparser::parser::ParserError;
use sqlparser::test_utils::*;

#[test]
fn parse_create_table_with_defaults() {
    let sql = "CREATE TABLE public.customer (
            customer_id integer DEFAULT nextval(public.customer_customer_id_seq),
            store_id smallint NOT NULL,
            first_name character varying(45) NOT NULL,
            last_name character varying(45) COLLATE \"es_ES\" NOT NULL,
            email character varying(50),
            address_id smallint NOT NULL,
            activebool boolean DEFAULT true NOT NULL,
            create_date date DEFAULT now()::text NOT NULL,
            last_update timestamp without time zone DEFAULT now() NOT NULL,
            active integer NOT NULL
    ) WITH (fillfactor = 20, user_catalog_table = true, autovacuum_vacuum_threshold = 100)";
    match pg_and_generic().one_statement_parses_to(sql, "") {
        Statement::CreateTable {
            name,
            columns,
            constraints,
            with_options,
            external: false,
            file_format: None,
            location: None,
        } => {
            assert_eq!("public.customer", name.to_string());
            assert_eq!(
                columns,
                vec![
                    ColumnDef {
                        name: "customer_id".into(),
                        data_type: DataType::Int,
                        collation: None,
                        options: vec![ColumnOptionDef {
                            name: None,
                            option: ColumnOption::Default(
                                pg().verified_expr("nextval(public.customer_customer_id_seq)")
                            )
                        }],
                    },
                    ColumnDef {
                        name: "store_id".into(),
                        data_type: DataType::SmallInt,
                        collation: None,
                        options: vec![ColumnOptionDef {
                            name: None,
                            option: ColumnOption::NotNull,
                        }],
                    },
                    ColumnDef {
                        name: "first_name".into(),
                        data_type: DataType::Varchar(Some(45)),
                        collation: None,
                        options: vec![ColumnOptionDef {
                            name: None,
                            option: ColumnOption::NotNull,
                        }],
                    },
                    ColumnDef {
                        name: "last_name".into(),
                        data_type: DataType::Varchar(Some(45)),
                        collation: Some(ObjectName(vec!["\"es_ES\"".into()])),
                        options: vec![ColumnOptionDef {
                            name: None,
                            option: ColumnOption::NotNull,
                        }],
                    },
                    ColumnDef {
                        name: "email".into(),
                        data_type: DataType::Varchar(Some(50)),
                        collation: None,
                        options: vec![],
                    },
                    ColumnDef {
                        name: "address_id".into(),
                        data_type: DataType::SmallInt,
                        collation: None,
                        options: vec![ColumnOptionDef {
                            name: None,
                            option: ColumnOption::NotNull
                        }],
                    },
                    ColumnDef {
                        name: "activebool".into(),
                        data_type: DataType::Boolean,
                        collation: None,
                        options: vec![
                            ColumnOptionDef {
                                name: None,
                                option: ColumnOption::Default(Expr::Value(Value::Boolean(true))),
                            },
                            ColumnOptionDef {
                                name: None,
                                option: ColumnOption::NotNull,
                            }
                        ],
                    },
                    ColumnDef {
                        name: "create_date".into(),
                        data_type: DataType::Date,
                        collation: None,
                        options: vec![
                            ColumnOptionDef {
                                name: None,
                                option: ColumnOption::Default(
                                    pg().verified_expr("CAST(now() AS text)")
                                )
                            },
                            ColumnOptionDef {
                                name: None,
                                option: ColumnOption::NotNull,
                            }
                        ],
                    },
                    ColumnDef {
                        name: "last_update".into(),
                        data_type: DataType::Timestamp,
                        collation: None,
                        options: vec![
                            ColumnOptionDef {
                                name: None,
                                option: ColumnOption::Default(pg().verified_expr("now()")),
                            },
                            ColumnOptionDef {
                                name: None,
                                option: ColumnOption::NotNull,
                            }
                        ],
                    },
                    ColumnDef {
                        name: "active".into(),
                        data_type: DataType::Int,
                        collation: None,
                        options: vec![ColumnOptionDef {
                            name: None,
                            option: ColumnOption::NotNull
                        }],
                    },
                ]
            );
            assert!(constraints.is_empty());
            assert_eq!(
                with_options,
                vec![
                    SqlOption {
                        name: "fillfactor".into(),
                        value: number("20")
                    },
                    SqlOption {
                        name: "user_catalog_table".into(),
                        value: Value::Boolean(true)
                    },
                    SqlOption {
                        name: "autovacuum_vacuum_threshold".into(),
                        value: number("100")
                    },
                ]
            );
        }
        _ => unreachable!(),
    }
}

#[test]
fn parse_create_table_from_pg_dump() {
    let sql = "CREATE TABLE public.customer (
            customer_id integer DEFAULT nextval('public.customer_customer_id_seq'::regclass) NOT NULL,
            store_id smallint NOT NULL,
            first_name character varying(45) NOT NULL,
            last_name character varying(45) NOT NULL,
            info text[],
            address_id smallint NOT NULL,
            activebool boolean DEFAULT true NOT NULL,
            create_date date DEFAULT now()::date NOT NULL,
            create_date1 date DEFAULT 'now'::text::date NOT NULL,
            last_update timestamp without time zone DEFAULT now(),
            release_year public.year,
            active integer
        )";
    pg().one_statement_parses_to(sql, "CREATE TABLE public.customer (\
            customer_id int DEFAULT nextval(CAST('public.customer_customer_id_seq' AS regclass)) NOT NULL, \
            store_id smallint NOT NULL, \
            first_name character varying(45) NOT NULL, \
            last_name character varying(45) NOT NULL, \
            info text[], \
            address_id smallint NOT NULL, \
            activebool boolean DEFAULT true NOT NULL, \
            create_date date DEFAULT CAST(now() AS date) NOT NULL, \
            create_date1 date DEFAULT CAST(CAST('now' AS text) AS date) NOT NULL, \
            last_update timestamp DEFAULT now(), \
            release_year public.year, \
            active int\
        )");
}

#[test]
fn parse_create_table_with_inherit() {
    let sql = "\
               CREATE TABLE bazaar.settings (\
               settings_id uuid PRIMARY KEY DEFAULT uuid_generate_v4() NOT NULL, \
               user_id uuid UNIQUE, \
               value text[], \
               use_metric boolean DEFAULT true\
               )";
    pg().verified_stmt(sql);
}

#[test]
fn parse_copy_example() {
    let sql = r#"COPY public.actor (actor_id, first_name, last_name, last_update, value) FROM stdin;
1	PENELOPE	GUINESS	2006-02-15 09:34:33 0.11111
2	NICK	WAHLBERG	2006-02-15 09:34:33 0.22222
3	ED	CHASE	2006-02-15 09:34:33 0.312323
4	JENNIFER	DAVIS	2006-02-15 09:34:33 0.3232
5	JOHNNY	LOLLOBRIGIDA	2006-02-15 09:34:33 1.343
6	BETTE	NICHOLSON	2006-02-15 09:34:33 5.0
7	GRACE	MOSTEL	2006-02-15 09:34:33 6.0
8	MATTHEW	JOHANSSON	2006-02-15 09:34:33 7.0
9	JOE	SWANK	2006-02-15 09:34:33 8.0
10	CHRISTIAN	GABLE	2006-02-15 09:34:33 9.1
11	ZERO	CAGE	2006-02-15 09:34:33 10.001
12	KARL	BERRY	2017-11-02 19:15:42.308637+08 11.001
A Fateful Reflection of a Waitress And a Boat who must Discover a Sumo Wrestler in Ancient China
Kwara & Kogi
{"Deleted Scenes","Behind the Scenes"}
'awe':5 'awe-inspir':4 'barbarella':1 'cat':13 'conquer':16 'dog':18 'feminist':10 'inspir':6 'monasteri':21 'must':15 'stori':7 'streetcar':2
PHP	₱ USD $
\N  Some other value
\\."#;
    let ast = pg_and_generic().one_statement_parses_to(sql, "");
    println!("{:#?}", ast);
    //assert_eq!(sql, ast.to_string());
}

#[test]
fn parse_set() {
    let stmt = pg_and_generic().verified_stmt("SET a = b");
    assert_eq!(
        stmt,
        Statement::SetVariable {
            local: false,
            variable: "a".into(),
            value: SetVariableValue::Ident("b".into()),
        }
    );

    let stmt = pg_and_generic().verified_stmt("SET a = 'b'");
    assert_eq!(
        stmt,
        Statement::SetVariable {
            local: false,
            variable: "a".into(),
            value: SetVariableValue::Literal(Value::SingleQuotedString("b".into())),
        }
    );

    let stmt = pg_and_generic().verified_stmt("SET a = 0");
    assert_eq!(
        stmt,
        Statement::SetVariable {
            local: false,
            variable: "a".into(),
<<<<<<< HEAD
            value: SetVariableValue::Literal(Value::Long(0)),
=======
            value: SetVariableValue::Literal(number("0")),
>>>>>>> abf68c6a
        }
    );

    let stmt = pg_and_generic().verified_stmt("SET a = DEFAULT");
    assert_eq!(
        stmt,
        Statement::SetVariable {
            local: false,
            variable: "a".into(),
            value: SetVariableValue::Ident("DEFAULT".into()),
        }
    );

    let stmt = pg_and_generic().verified_stmt("SET LOCAL a = b");
    assert_eq!(
        stmt,
        Statement::SetVariable {
            local: true,
            variable: "a".into(),
            value: SetVariableValue::Ident("b".into()),
        }
    );

    pg_and_generic().one_statement_parses_to("SET a TO b", "SET a = b");
    pg_and_generic().one_statement_parses_to("SET SESSION a = b", "SET a = b");
<<<<<<< HEAD
=======

    assert_eq!(
        pg_and_generic().parse_sql_statements("SET"),
        Err(ParserError::ParserError(
            "Expected identifier, found: EOF".to_string()
        )),
    );

    assert_eq!(
        pg_and_generic().parse_sql_statements("SET a b"),
        Err(ParserError::ParserError(
            "Expected equals sign or TO, found: b".to_string()
        )),
    );

    assert_eq!(
        pg_and_generic().parse_sql_statements("SET a ="),
        Err(ParserError::ParserError(
            "Expected variable value, found: EOF".to_string()
        )),
    );
>>>>>>> abf68c6a
}

#[test]
fn parse_show() {
    let stmt = pg_and_generic().verified_stmt("SHOW a");
    assert_eq!(
        stmt,
        Statement::ShowVariable {
            variable: "a".into()
        }
    );

    let stmt = pg_and_generic().verified_stmt("SHOW ALL");
    assert_eq!(
        stmt,
        Statement::ShowVariable {
            variable: "ALL".into()
        }
    )
}

fn pg() -> TestedDialects {
    TestedDialects {
        dialects: vec![Box::new(PostgreSqlDialect {})],
    }
}

fn pg_and_generic() -> TestedDialects {
    TestedDialects {
        dialects: vec![Box::new(PostgreSqlDialect {}), Box::new(GenericDialect {})],
    }
}<|MERGE_RESOLUTION|>--- conflicted
+++ resolved
@@ -280,11 +280,7 @@
         Statement::SetVariable {
             local: false,
             variable: "a".into(),
-<<<<<<< HEAD
-            value: SetVariableValue::Literal(Value::Long(0)),
-=======
             value: SetVariableValue::Literal(number("0")),
->>>>>>> abf68c6a
         }
     );
 
@@ -310,8 +306,6 @@
 
     pg_and_generic().one_statement_parses_to("SET a TO b", "SET a = b");
     pg_and_generic().one_statement_parses_to("SET SESSION a = b", "SET a = b");
-<<<<<<< HEAD
-=======
 
     assert_eq!(
         pg_and_generic().parse_sql_statements("SET"),
@@ -333,7 +327,6 @@
             "Expected variable value, found: EOF".to_string()
         )),
     );
->>>>>>> abf68c6a
 }
 
 #[test]
