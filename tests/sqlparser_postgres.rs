--- conflicted
+++ resolved
@@ -50,93 +50,59 @@
                         name: "customer_id".into(),
                         data_type: SQLType::Int,
                         collation: None,
-<<<<<<< HEAD
-                        constraints: vec![ColumnConstraint::Default {
-                            name: None,
-                            expr: pg().verified_expr("nextval(public.customer_customer_id_seq)")
-=======
                         options: vec![ColumnOptionDef {
                             name: None,
                             option: ColumnOption::Default(
                                 pg().verified_expr("nextval(public.customer_customer_id_seq)")
                             )
->>>>>>> 5064813b
                         }],
                     },
                     SQLColumnDef {
                         name: "store_id".into(),
                         data_type: SQLType::SmallInt,
                         collation: None,
-<<<<<<< HEAD
-                        constraints: vec![ColumnConstraint::NotNull],
-=======
                         options: vec![ColumnOptionDef {
                             name: None,
                             option: ColumnOption::NotNull,
                         }],
->>>>>>> 5064813b
                     },
                     SQLColumnDef {
                         name: "first_name".into(),
                         data_type: SQLType::Varchar(Some(45)),
                         collation: None,
-<<<<<<< HEAD
-                        constraints: vec![ColumnConstraint::NotNull],
-=======
                         options: vec![ColumnOptionDef {
                             name: None,
                             option: ColumnOption::NotNull,
                         }],
->>>>>>> 5064813b
                     },
                     SQLColumnDef {
                         name: "last_name".into(),
                         data_type: SQLType::Varchar(Some(45)),
                         collation: Some(SQLObjectName(vec!["\"es_ES\"".into()])),
-<<<<<<< HEAD
-                        constraints: vec![ColumnConstraint::NotNull],
-=======
                         options: vec![ColumnOptionDef {
                             name: None,
                             option: ColumnOption::NotNull,
                         }],
->>>>>>> 5064813b
                     },
                     SQLColumnDef {
                         name: "email".into(),
                         data_type: SQLType::Varchar(Some(50)),
                         collation: None,
-<<<<<<< HEAD
-                        constraints: vec![],
-=======
                         options: vec![],
->>>>>>> 5064813b
                     },
                     SQLColumnDef {
                         name: "address_id".into(),
                         data_type: SQLType::SmallInt,
                         collation: None,
-<<<<<<< HEAD
-                        constraints: vec![ColumnConstraint::NotNull],
-=======
                         options: vec![ColumnOptionDef {
                             name: None,
                             option: ColumnOption::NotNull
                         }],
->>>>>>> 5064813b
                     },
                     SQLColumnDef {
                         name: "activebool".into(),
                         data_type: SQLType::Boolean,
                         collation: None,
-<<<<<<< HEAD
-                        constraints: vec![
-                            ColumnConstraint::Default {
-                                name: None,
-                                expr: ASTNode::SQLValue(Value::Boolean(true)),
-                            },
-                            ColumnConstraint::NotNull
-=======
                         options: vec![
                             ColumnOptionDef {
                                 name: None,
@@ -148,21 +114,12 @@
                                 name: None,
                                 option: ColumnOption::NotNull,
                             }
->>>>>>> 5064813b
                         ],
                     },
                     SQLColumnDef {
                         name: "create_date".into(),
                         data_type: SQLType::Date,
                         collation: None,
-<<<<<<< HEAD
-                        constraints: vec![
-                            ColumnConstraint::Default {
-                                name: None,
-                                expr: pg().verified_expr("CAST(now() AS text)")
-                            },
-                            ColumnConstraint::NotNull
-=======
                         options: vec![
                             ColumnOptionDef {
                                 name: None,
@@ -174,21 +131,12 @@
                                 name: None,
                                 option: ColumnOption::NotNull,
                             }
->>>>>>> 5064813b
                         ],
                     },
                     SQLColumnDef {
                         name: "last_update".into(),
                         data_type: SQLType::Timestamp,
                         collation: None,
-<<<<<<< HEAD
-                        constraints: vec![
-                            ColumnConstraint::Default {
-                                name: None,
-                                expr: pg().verified_expr("now()")
-                            },
-                            ColumnConstraint::NotNull
-=======
                         options: vec![
                             ColumnOptionDef {
                                 name: None,
@@ -198,21 +146,16 @@
                                 name: None,
                                 option: ColumnOption::NotNull,
                             }
->>>>>>> 5064813b
                         ],
                     },
                     SQLColumnDef {
                         name: "active".into(),
                         data_type: SQLType::Int,
                         collation: None,
-<<<<<<< HEAD
-                        constraints: vec![ColumnConstraint::NotNull],
-=======
                         options: vec![ColumnOptionDef {
                             name: None,
                             option: ColumnOption::NotNull
                         }],
->>>>>>> 5064813b
                     },
                 ]
             );
